--- conflicted
+++ resolved
@@ -242,9 +242,6 @@
         }
       }
     } ~
-<<<<<<< HEAD
-    path("metrics" / "health" / "recordsetchangesfailure") {
-=======
     path("recordsetchange" / "history") {
       (get & monitor("Endpoint.listRecordSetChangeHistory")) {
         parameters("startFrom".as[Int].?, "maxItems".as[Int].?(DEFAULT_MAX_ITEMS), "fqdn".as[String].?, "recordType".as[String].?) {
@@ -273,7 +270,6 @@
       }
     } ~
     path("metrics" / "health" / "zones" / Segment / "recordsetchangesfailure") {zoneId =>
->>>>>>> 85d3d7a2
       (get & monitor("Endpoint.listFailedRecordSetChanges")) {
         parameters("startFrom".as[Int].?(0), "maxItems".as[Int].?(DEFAULT_MAX_ITEMS)) {
           (startFrom: Int, maxItems: Int) =>
