--- conflicted
+++ resolved
@@ -328,20 +328,13 @@
       recordSetToSync
         .map { rsc =>
           val changeSet = ChangeSet(rsc)
-<<<<<<< HEAD
-          for {
-            _ <- recordChangeRepository.save(changeSet)
-            _ <- recordSetRepository.apply(changeSet)
-
-          } yield ()
-=======
+
           executeWithinTransaction { db: DB =>
             for {
               _ <-  recordSetRepository.apply(db, changeSet)
               _ <-  recordChangeRepository.save(db, changeSet)
             } yield ()
           }
->>>>>>> e2371901
         }
         .getOrElse(IO.unit)
     }
