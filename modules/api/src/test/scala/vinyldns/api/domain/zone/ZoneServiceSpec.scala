/*
 * Copyright 2018 Comcast Cable Communications Management, LLC
 *
 * Licensed under the Apache License, Version 2.0 (the "License");
 * you may not use this file except in compliance with the License.
 * You may obtain a copy of the License at
 *
 *     http://www.apache.org/licenses/LICENSE-2.0
 *
 * Unless required by applicable law or agreed to in writing, software
 * distributed under the License is distributed on an "AS IS" BASIS,
 * WITHOUT WARRANTIES OR CONDITIONS OF ANY KIND, either express or implied.
 * See the License for the specific language governing permissions and
 * limitations under the License.
 */

package vinyldns.api.domain.zone

import org.mockito.Matchers.{any, anyString}
import org.mockito.Mockito.{doReturn, reset}
import org.scalatest.matchers.should.Matchers
import org.scalatest.wordspec.AnyWordSpec
import org.scalatestplus.mockito.MockitoSugar
import cats.implicits._
import vinyldns.api.Interfaces._
import cats.effect._
import org.scalatest.{BeforeAndAfterEach, EitherValues}
import vinyldns.api.config.ValidEmailConfig
import vinyldns.api.domain.access.AccessValidations
import vinyldns.api.domain.membership.{EmailValidationError, MembershipService}
import vinyldns.core.domain.record.RecordSetRepository
//import vinyldns.api.domain.membership.{EmailValidationError, MembershipService}
import vinyldns.api.repository.TestDataLoader
import vinyldns.core.domain.auth.AuthPrincipal
import vinyldns.core.domain.membership._
import vinyldns.core.domain.zone._
import vinyldns.core.queue.MessageQueue
import vinyldns.core.TestMembershipData._
import vinyldns.core.TestZoneData._
import vinyldns.core.crypto.NoOpCrypto
import vinyldns.core.domain.Encrypted
import vinyldns.core.domain.backend.BackendResolver

class ZoneServiceSpec
    extends AnyWordSpec
    with Matchers
    with MockitoSugar
    with BeforeAndAfterEach
    with EitherValues {

  private val mockZoneRepo = mock[ZoneRepository]
  private val mockGroupRepo = mock[GroupRepository]
  private val mockUserRepo = mock[UserRepository]
  private val mockZoneChangeRepo = mock[ZoneChangeRepository]
  private val mockMessageQueue = mock[MessageQueue]
  private val mockBackendResolver = mock[BackendResolver]
  private val badConnection = ZoneConnection("bad", "bad", Encrypted("bad"), "bad")
  private val abcZoneSummary = ZoneSummaryInfo(abcZone, abcGroup.name, AccessLevel.Delete)
  private val xyzZoneSummary = ZoneSummaryInfo(xyzZone, xyzGroup.name, AccessLevel.NoAccess)
<<<<<<< HEAD
  private val abcDeletedZoneSummary = ZoneChangeDeletedInfo(abcDeletedZoneChange, abcGroup.name, okUser.userName, AccessLevel.Delete)
  private val xyzDeletedZoneSummary = ZoneChangeDeletedInfo(xyzDeletedZoneChange, xyzGroup.name, okUser.userName, AccessLevel.NoAccess)
=======
  private val zoneIp4ZoneSummary = ZoneSummaryInfo(zoneIp4, abcGroup.name, AccessLevel.Delete)
  private val zoneIp6ZoneSummary = ZoneSummaryInfo(zoneIp6, abcGroup.name, AccessLevel.Delete)
  private val mockMembershipRepo = mock[MembershipRepository]
  private val mockGroupChangeRepo = mock[GroupChangeRepository]
  private val mockRecordSetRepo = mock[RecordSetRepository]
  private val mockValidEmailConfig = ValidEmailConfig(valid_domains = List("test.com", "*dummy.com"),2)
  private val mockValidEmailConfigNew = ValidEmailConfig(valid_domains = List(),2)
  private val mockMembershipService = new MembershipService(mockGroupRepo,
    mockUserRepo,
    mockMembershipRepo,
    mockZoneRepo,
    mockGroupChangeRepo,
    mockRecordSetRepo,
    mockValidEmailConfig)


>>>>>>> dcfcf67a

  object TestConnectionValidator extends ZoneConnectionValidatorAlgebra {
    def validateZoneConnections(zone: Zone): Result[Unit] =
      if (zone.connection.contains(badConnection)) {
        ConnectionFailed(zone, "bad").asLeft.toResult
      } else {
        ().toResult
      }

    def isValidBackendId(backendId: Option[String]): Either[Throwable, Unit] = backendId match {
      case Some("badId") => InvalidRequest("bad id").asLeft[Unit]
      case _ => Right(())
    }
  }

  private val underTest = new ZoneService(
    mockZoneRepo,
    mockGroupRepo,
    mockUserRepo,
    mockZoneChangeRepo,
    TestConnectionValidator,
    mockMessageQueue,
    new ZoneValidations(1000),
    new AccessValidations(),
    mockBackendResolver,
    NoOpCrypto.instance,
    mockMembershipService
  )
  private val underTestNew = new ZoneService(
    mockZoneRepo,
    mockGroupRepo,
    mockUserRepo,
    mockZoneChangeRepo,
    TestConnectionValidator,
    mockMessageQueue,
    new ZoneValidations(1000),
    new AccessValidations(),
    mockBackendResolver,
    NoOpCrypto.instance,
    new MembershipService(mockGroupRepo,
      mockUserRepo,
      mockMembershipRepo,
      mockZoneRepo,
      mockGroupChangeRepo,
      mockRecordSetRepo,
      mockValidEmailConfigNew)
  )

  private val createZoneAuthorized = CreateZoneInput(
    "ok.zone.recordsets.",
    "test@test.com",
    connection = testConnection,
    adminGroupId = okGroup.id
  )

  private val updateZoneAuthorized = UpdateZoneInput(
    okZone.id,
    "ok.zone.recordsets.",
    "test@test.com",
    connection = testConnection,
    adminGroupId = okGroup.id
  )

  override protected def beforeEach(): Unit = {
    reset(mockGroupRepo, mockZoneRepo, mockUserRepo)
    doReturn(IO.pure(Some(okGroup))).when(mockGroupRepo).getGroup(anyString)
    doReturn(IO.unit).when(mockMessageQueue).send(any[ZoneChange])
  }

  "Creating Zones" should {
    "return an appropriate zone change response" in {
      doReturn(IO.pure(None)).when(mockZoneRepo).getZoneByName(anyString)

      val resultChange: ZoneChange =
        underTest.connectToZone(createZoneAuthorized, okAuth).map(_.asInstanceOf[ZoneChange]).value.unsafeRunSync().toOption.get

      resultChange.changeType shouldBe ZoneChangeType.Create
      Option(resultChange.created) shouldBe defined
      resultChange.status shouldBe ZoneChangeStatus.Pending
      resultChange.userId shouldBe okAuth.userId

      val resultZone = resultChange.zone
      Option(resultZone.id) shouldBe defined
      resultZone.email shouldBe okZone.email
      resultZone.name shouldBe okZone.name
      resultZone.status shouldBe ZoneStatus.Syncing
      resultZone.connection shouldBe okZone.connection
      resultZone.shared shouldBe false
    }

    "make zone isTest flag false if the user isTest flag is false" in {
      doReturn(IO.pure(None)).when(mockZoneRepo).getZoneByName(anyString)

      val nonTestUser = okAuth.copy(signedInUser = okAuth.signedInUser.copy(isTest = false))
      val resultChange: ZoneChange =
        underTest
          .connectToZone(createZoneAuthorized, nonTestUser)
          .map(_.asInstanceOf[ZoneChange])
          .value.unsafeRunSync().toOption.get

      resultChange.zone.isTest shouldBe false
    }

    "make zone isTest flag true if the user isTest flag is true" in {
      doReturn(IO.pure(None)).when(mockZoneRepo).getZoneByName(anyString)

      val testUser = okAuth.copy(signedInUser = okAuth.signedInUser.copy(isTest = true))
      testUser.isTestUser shouldBe true
      val resultChange: ZoneChange =
        underTest
          .connectToZone(createZoneAuthorized, testUser)
          .map(_.asInstanceOf[ZoneChange])
          .value.unsafeRunSync().toOption.get

      resultChange.zone.isTest shouldBe true
    }

    "return a ZoneAlreadyExists error if the zone exists" in {
      doReturn(IO.pure(Some(okZone))).when(mockZoneRepo).getZoneByName(anyString)

      val error = underTest.connectToZone(createZoneAuthorized, okAuth).value.unsafeRunSync().swap.toOption.get

      error shouldBe a[ZoneAlreadyExistsError]
    }

    "return an InvalidZoneAdminError error if the zone admin group does not exist" in {
      doReturn(IO.pure(None)).when(mockZoneRepo).getZoneByName(anyString)
      doReturn(IO.pure(None)).when(mockGroupRepo).getGroup(anyString)

      val error = underTest.connectToZone(createZoneAuthorized, okAuth).value.unsafeRunSync().swap.toOption.get

      error shouldBe an[InvalidGroupError]
    }

    "allow the zone to be created if it exists and the zone is deleted" in {
      doReturn(IO.pure(Some(zoneDeleted))).when(mockZoneRepo).getZoneByName(anyString)

      val resultChange: ZoneChange =
        underTest.connectToZone(createZoneAuthorized, okAuth).map(_.asInstanceOf[ZoneChange]).value.unsafeRunSync().toOption.get

      resultChange.changeType shouldBe ZoneChangeType.Create
    }

    "return a NotAuthorizedError when zone recurrence schedule is set by a non-superuser" in {
      doReturn(IO.pure(Some(zoneDeleted))).when(mockZoneRepo).getZoneByName(anyString)

      val newZone = createZoneAuthorized.copy(recurrenceSchedule = Some("0/5 0 0 ? * * *"))
      val error = underTest.connectToZone(newZone, okAuth).value.unsafeRunSync().swap.toOption.get

      error shouldBe an[NotAuthorizedError]
    }

    "allow the zone to be created when zone recurrence schedule is set by a superuser" in {
      doReturn(IO.pure(Some(zoneDeleted))).when(mockZoneRepo).getZoneByName(anyString)

      val newZone = createZoneAuthorized.copy(recurrenceSchedule = Some("0/5 0 0 ? * * *"))
      val resultChange: ZoneChange = underTest.connectToZone(newZone, superUserAuth).map(_.asInstanceOf[ZoneChange]).value.unsafeRunSync().toOption.get

      resultChange.changeType shouldBe ZoneChangeType.Create
      resultChange.zone.recurrenceSchedule shouldBe Some("0/5 0 0 ? * * *")
    }

    "return a InvalidRequest when zone recurrence schedule cron expression is invalid" in {
      doReturn(IO.pure(Some(zoneDeleted))).when(mockZoneRepo).getZoneByName(anyString)

      val newZone = createZoneAuthorized.copy(recurrenceSchedule = Some("abcd"))
      val error = underTest.connectToZone(newZone, superUserAuth).value.unsafeRunSync().swap.toOption.get

      error shouldBe an[InvalidRequest]
    }

    "return an error if the zone create includes a bad acl rule" in {
      val badAcl = ACLRule(baseAclRuleInfo.copy(recordMask = Some("x{5,-3}")))
      val newZone = createZoneAuthorized.copy(acl = ZoneACL(Set(badAcl)))

      val error = underTest.connectToZone(newZone, okAuth).value.unsafeRunSync().swap.toOption.get
      error shouldBe an[InvalidRequest]
    }
    "return the result if the zone created includes an valid email" in {
      doReturn(IO.pure(None)).when(mockZoneRepo).getZoneByName(anyString)

      val newZone = createZoneAuthorized.copy(email ="test@ok.dummy.com")
      val resultChange: ZoneChange =
        underTest.connectToZone(newZone, okAuth).map(_.asInstanceOf[ZoneChange]).value.unsafeRunSync().toOption.get
      resultChange.changeType shouldBe ZoneChangeType.Create
      Option(resultChange.created) shouldBe defined
      resultChange.status shouldBe ZoneChangeStatus.Pending
      resultChange.userId shouldBe okAuth.userId

      val resultZone = resultChange.zone
      Option(resultZone.id) shouldBe defined
      resultZone.email shouldBe newZone.email
      resultZone.name shouldBe newZone.name
      resultZone.status shouldBe ZoneStatus.Syncing
      resultZone.connection shouldBe newZone.connection
      resultZone.shared shouldBe false
    }

    "return the result if the zone created includes an valid email with number of dots " in {
      doReturn(IO.pure(None)).when(mockZoneRepo).getZoneByName(anyString)

      val newZone = createZoneAuthorized.copy(email = "test@ok.dummy.com")
      val resultChange: ZoneChange =
        underTest.connectToZone(newZone, okAuth).map(_.asInstanceOf[ZoneChange]).value.unsafeRunSync().toOption.get
      resultChange.changeType shouldBe ZoneChangeType.Create
      Option(resultChange.created) shouldBe defined
      resultChange.status shouldBe ZoneChangeStatus.Pending
      resultChange.userId shouldBe okAuth.userId

      val resultZone = resultChange.zone
      Option(resultZone.id) shouldBe defined
      resultZone.email shouldBe newZone.email
      resultZone.name shouldBe newZone.name
      resultZone.status shouldBe ZoneStatus.Syncing
      resultZone.connection shouldBe newZone.connection
      resultZone.shared shouldBe false
    }

    "return the result if the zone created includes empty Domain" in {
      doReturn(IO.pure(None)).when(mockZoneRepo).getZoneByName(anyString)

      val newZone = createZoneAuthorized.copy(email = "test@abc.com")
      val resultChange: ZoneChange =
        underTestNew.connectToZone(newZone, okAuth).map(_.asInstanceOf[ZoneChange]).value.unsafeRunSync().toOption.get
      resultChange.changeType shouldBe ZoneChangeType.Create
      Option(resultChange.created) shouldBe defined
      resultChange.status shouldBe ZoneChangeStatus.Pending
      resultChange.userId shouldBe okAuth.userId

      val resultZone = resultChange.zone
      Option(resultZone.id) shouldBe defined
      resultZone.email shouldBe newZone.email
      resultZone.name shouldBe newZone.name
      resultZone.status shouldBe ZoneStatus.Syncing
      resultZone.connection shouldBe newZone.connection
      resultZone.shared shouldBe false
    }
    "return an EmailValidationError if an email is invalid" in {
      doReturn(IO.pure(Some(okZone))).when(mockZoneRepo).getZoneByName(anyString)
      val newZone = createZoneAuthorized.copy(email = "test@my.com")
      val error = underTest.connectToZone(newZone, okAuth).value.unsafeRunSync().swap.toOption.get
      error shouldBe a[EmailValidationError]
    }

    "return an error if an email is invalid test case with number of dots" in {
      doReturn(IO.pure(Some(okZone))).when(mockZoneRepo).getZoneByName(anyString)
      val newZone = createZoneAuthorized.copy(email = "test@ok.ok.dummy.com")
      val error = underTest.connectToZone(newZone, okAuth).value.unsafeRunSync().swap.toOption.get
      error shouldBe a[EmailValidationError]
    }

    "return an error if an email is invalid test case 1" in {
      doReturn(IO.pure(Some(okZone))).when(mockZoneRepo).getZoneByName(anyString)
      val newZone = createZoneAuthorized.copy(email = "test.ok.com")
      val error = underTest.connectToZone(newZone, okAuth).value.unsafeRunSync().swap.toOption.get
      error shouldBe a[EmailValidationError]
    }

    "return an error if a domain is invalid test case 1" in {
      doReturn(IO.pure(Some(okZone))).when(mockZoneRepo).getZoneByName(anyString)
      val newZone = createZoneAuthorized.copy(email = "test@ok.com")
      val error = underTest.connectToZone(newZone, okAuth).value.unsafeRunSync().swap.toOption.get
      error shouldBe a[EmailValidationError]
    }

    "return an error if an email is invalid test case 2" in {
      doReturn(IO.pure(Some(okZone))).when(mockZoneRepo).getZoneByName(anyString)
      val newZone = createZoneAuthorized.copy(email = "test@.@.test.com")
      val error = underTest.connectToZone(newZone, okAuth).value.unsafeRunSync().swap.toOption.get
      error shouldBe a[EmailValidationError]
    }

    "return an error if an email is invalid test case 3" in {
      doReturn(IO.pure(Some(okZone))).when(mockZoneRepo).getZoneByName(anyString)
      val newZone = createZoneAuthorized.copy(email = "test@.@@.test.com")
      val error = underTest.connectToZone(newZone, okAuth).value.unsafeRunSync().swap.toOption.get
      error shouldBe a[EmailValidationError]
    }

    "return an error if an email is invalid test case 4" in {
      doReturn(IO.pure(Some(okZone))).when(mockZoneRepo).getZoneByName(anyString)
      val newZone = createZoneAuthorized.copy(email = "@te@st@test.com")
      val error = underTest.connectToZone(newZone, okAuth).value.unsafeRunSync().swap.toOption.get
      error shouldBe a[EmailValidationError]
    }

    "return an error if an email is invalid test case 5" in {
      doReturn(IO.pure(Some(okZone))).when(mockZoneRepo).getZoneByName(anyString)
      val newZone = createZoneAuthorized.copy(email = ".test@test.com")
      val error = underTest.connectToZone(newZone, okAuth).value.unsafeRunSync().swap.toOption.get
      error shouldBe a[EmailValidationError]
    }

    "return an error if an email is invalid test case 6" in {
      doReturn(IO.pure(Some(okZone))).when(mockZoneRepo).getZoneByName(anyString)
      val newZone = createZoneAuthorized.copy(email = "te.....st@test.com")
      val error = underTest.connectToZone(newZone, okAuth).value.unsafeRunSync().swap.toOption.get
      error shouldBe a[EmailValidationError]
    }

    "succeed if zone is shared and user is a super user" in {
      val newZone = createZoneAuthorized.copy(shared = true)
      doReturn(IO.pure(None)).when(mockZoneRepo).getZoneByName(anyString)

      val resultZone =
        underTest.connectToZone(newZone, superUserAuth).map(_.asInstanceOf[ZoneChange]).value.unsafeRunSync().toOption.get.zone

      Option(resultZone.id) should not be None
      resultZone.email shouldBe okZone.email
      resultZone.name shouldBe okZone.name
      resultZone.status shouldBe ZoneStatus.Syncing
      resultZone.connection shouldBe okZone.connection
      resultZone.shared shouldBe true
    }

    "succeed if zone is shared and user is both a zone admin and support user" in {
      val newZone = createZoneAuthorized.copy(shared = true)
      doReturn(IO.pure(None)).when(mockZoneRepo).getZoneByName(anyString)

      val resultZone =
        underTest
          .connectToZone(newZone, supportUserAuth)
          .map(_.asInstanceOf[ZoneChange])
          .value.unsafeRunSync().toOption.get.zone

      Option(resultZone.id) should not be None
      resultZone.email shouldBe okZone.email
      resultZone.name shouldBe okZone.name
      resultZone.status shouldBe ZoneStatus.Syncing
      resultZone.connection shouldBe okZone.connection
      resultZone.shared shouldBe true
    }

    "return a NotAuthorizedError if zone is shared and user is not a super or zone admin and support user" in {
      val newZone = createZoneAuthorized.copy(shared = true)
      doReturn(IO.pure(None)).when(mockZoneRepo).getZoneByName(anyString)

      val error = underTest.connectToZone(newZone, okAuth).value.unsafeRunSync().swap.toOption.get
      error shouldBe a[NotAuthorizedError]
    }

    "return an InvalidRequest if zone has a specified backend ID that is invalid" in {
      val newZone = createZoneAuthorized.copy(backendId = Some("badId"))

      val error = underTest.connectToZone(newZone, okAuth).value.unsafeRunSync().swap.toOption.get
      error shouldBe an[InvalidRequest]
    }
  }

  "Updating Zones" should {
    "return an update zone change response" in {
      doReturn(IO.pure(Some(okZone))).when(mockZoneRepo).getZone(anyString)

      val doubleAuth = AuthPrincipal(TestDataLoader.okUser, Seq(twoUserGroup.id, okGroup.id))
      val updateZoneInput = updateZoneAuthorized.copy(adminGroupId = twoUserGroup.id)

      val resultChange: ZoneChange =
        underTest
          .updateZone(updateZoneInput, doubleAuth)
          .map(_.asInstanceOf[ZoneChange])
          .value.unsafeRunSync().toOption.get

      resultChange.zone.id shouldBe okZone.id
      resultChange.changeType shouldBe ZoneChangeType.Update
      resultChange.zone.adminGroupId shouldBe updateZoneInput.adminGroupId
      resultChange.zone.adminGroupId should not be updateZoneAuthorized.adminGroupId
    }

    "return a NotAuthorizedError when zone recurrence schedule is updated by a non-superuser" in {
      doReturn(IO.pure(Some(okZone))).when(mockZoneRepo).getZone(anyString)

      val doubleAuth = AuthPrincipal(TestDataLoader.okUser, Seq(twoUserGroup.id, okGroup.id))
      val updateZoneInput = updateZoneAuthorized.copy(recurrenceSchedule = Some("0/5 0 0 ? * * *"))
      val error = underTest
        .updateZone(updateZoneInput, doubleAuth).value.unsafeRunSync().swap.toOption.get

      error shouldBe an[NotAuthorizedError]
    }

    "return a InvalidRequest when zone recurrence schedule cron expression is invalid" in {
      doReturn(IO.pure(Some(okZone))).when(mockZoneRepo).getZone(anyString)

      val updateZoneInput = updateZoneAuthorized.copy(recurrenceSchedule = Some("abcd"))
      val error = underTest
        .updateZone(updateZoneInput, superUserAuth).value.unsafeRunSync().swap.toOption.get

      error shouldBe an[InvalidRequest]
    }

    "allow the zone to be created when zone recurrence schedule is set by a superuser" in {
      doReturn(IO.pure(Some(okZone))).when(mockZoneRepo).getZone(anyString)

      val updateZoneInput = updateZoneAuthorized.copy(recurrenceSchedule = Some("0/5 0 0 ? * * *"))
      val resultChange: ZoneChange =
        underTest
          .updateZone(updateZoneInput, superUserAuth)
          .map(_.asInstanceOf[ZoneChange])
          .value.unsafeRunSync().toOption.get

      resultChange.zone.id shouldBe okZone.id
      resultChange.changeType shouldBe ZoneChangeType.Update
      resultChange.zone.recurrenceSchedule shouldBe updateZoneInput.recurrenceSchedule
    }

    "not validate connection if unchanged" in {
      val oldZone = okZone.copy(connection = Some(badConnection))
      doReturn(IO.pure(Some(oldZone))).when(mockZoneRepo).getZone(anyString)

      val newZone =
        updateZoneAuthorized.copy(connection = Some(badConnection))

      val doubleAuth = AuthPrincipal(TestDataLoader.okUser, Seq(okGroup.id, okGroup.id))

      val resultChange: ZoneChange =
          underTest
            .updateZone(newZone, doubleAuth)
            .map(_.asInstanceOf[ZoneChange])
            .value.unsafeRunSync().toOption.get

      resultChange.zone.id shouldBe oldZone.id
      resultChange.zone.connection shouldBe oldZone.connection
    }

    "validate connection and fail if changed to bad" in {
      doReturn(IO.pure(Some(okZone))).when(mockZoneRepo).getZone(anyString)

      val newZone =
        updateZoneAuthorized.copy(connection = Some(badConnection), adminGroupId = okGroup.id)

      val error = underTest.updateZone(newZone, okAuth).value.unsafeRunSync().swap.toOption.get
      error shouldBe a[ConnectionFailed]
    }

    "return an error if the user is not authorized for the zone" in {
      doReturn(IO.pure(Some(okZone))).when(mockZoneRepo).getZone(anyString)

      val noAuth = AuthPrincipal(TestDataLoader.okUser, Seq())

      val error = underTest.updateZone(updateZoneAuthorized, noAuth).value.unsafeRunSync().swap.toOption.get
      error shouldBe a[NotAuthorizedError]
    }

    "return an error if the zone update adds a bad acl rule" in {
      doReturn(IO.pure(Some(okZone))).when(mockZoneRepo).getZone(anyString)

      val badAcl = ACLRule(baseAclRuleInfo.copy(recordMask = Some("x{5,-3}")))
      val newZone = updateZoneAuthorized.copy(acl = ZoneACL(Set(badAcl)))

      val error = underTest.updateZone(newZone, okAuth).value.unsafeRunSync().swap.toOption.get
      error shouldBe an[InvalidRequest]
    }
    "return the result if the zone updated includes an valid email" in {
      doReturn(IO.pure(Some(okZone))).when(mockZoneRepo).getZone(anyString)

      val doubleAuth = AuthPrincipal(TestDataLoader.okUser, Seq(twoUserGroup.id, okGroup.id))
      val updateZoneInput = updateZoneAuthorized.copy(adminGroupId = twoUserGroup.id,email="test@dummy.com")

      val resultChange: ZoneChange =
        underTest
          .updateZone(updateZoneInput, doubleAuth)
          .map(_.asInstanceOf[ZoneChange])
          .value.unsafeRunSync().toOption.get

      resultChange.zone.id shouldBe okZone.id
      resultChange.changeType shouldBe ZoneChangeType.Update
      resultChange.zone.adminGroupId shouldBe updateZoneInput.adminGroupId
      resultChange.zone.adminGroupId should not be updateZoneAuthorized.adminGroupId
    }
    "return the result if the zone updated includes an empty domain" in {
      doReturn(IO.pure(Some(okZone))).when(mockZoneRepo).getZone(anyString)

      val doubleAuth = AuthPrincipal(TestDataLoader.okUser, Seq(twoUserGroup.id, okGroup.id))
      val updateZoneInput = updateZoneAuthorized.copy(adminGroupId = twoUserGroup.id, email = "test@ok.com")

      val resultChange: ZoneChange =
        underTestNew
          .updateZone(updateZoneInput, doubleAuth)
          .map(_.asInstanceOf[ZoneChange])
          .value.unsafeRunSync().toOption.get

      resultChange.zone.id shouldBe okZone.id
      resultChange.changeType shouldBe ZoneChangeType.Update
      resultChange.zone.adminGroupId shouldBe updateZoneInput.adminGroupId
      resultChange.zone.adminGroupId should not be updateZoneAuthorized.adminGroupId
    }

    "succeed if zone shared flag is updated and user is a super user" in {
      val newZone = updateZoneAuthorized.copy(shared = false)
      doReturn(IO.pure(Some(Zone(createZoneAuthorized.copy(shared = true), false))))
        .when(mockZoneRepo)
        .getZone(newZone.id)

      val result =
        underTest
          .updateZone(newZone, AuthPrincipal(superUser, List.empty))
          .value.unsafeRunSync().toOption.get

      result shouldBe a[ZoneChange]
    }

    "succeed if zone shared flag is updated and user is both a zone admin and support user" in {
      val newZone = updateZoneAuthorized.copy(shared = false)
      doReturn(IO.pure(Some(Zone(createZoneAuthorized.copy(shared = true), false))))
        .when(mockZoneRepo)
        .getZone(newZone.id)

      val result =
        underTest
          .updateZone(newZone, supportUserAuth)
          .value.unsafeRunSync().toOption.get

      result shouldBe a[ZoneChange]
    }

    "return a NotAuthorizedError if zone shared flag is updated and user is not a super or zone admin " +
      "and support user" in {
      val newZone = updateZoneAuthorized.copy(shared = false)
      doReturn(IO.pure(Some(Zone(createZoneAuthorized.copy(shared = true), false))))
        .when(mockZoneRepo)
        .getZone(newZone.id)

      val error = underTest.updateZone(newZone, okAuth).value.unsafeRunSync().swap.toOption.get
      error shouldBe a[NotAuthorizedError]
    }

    "succeed if zone shared flag is unchanged and user is not a super or zone admin and support user" in {
      val newZone = updateZoneAuthorized.copy(shared = true, adminGroupId = okGroup.id)
      doReturn(IO.pure(Some(Zone(createZoneAuthorized.copy(shared = true), false))))
        .when(mockZoneRepo)
        .getZone(newZone.id)

      val result = underTest.updateZone(newZone, okAuth).value.unsafeRunSync().toOption.get
      result shouldBe a[ZoneChange]
    }
    "return an InvalidRequest if zone has a specified backend ID that is invalid" in {
      val newZone = updateZoneAuthorized.copy(backendId = Some("badId"))

      val error = underTest.updateZone(newZone, okAuth).value.unsafeRunSync().swap.toOption.get
      error shouldBe an[InvalidRequest]
    }
    "return an EmailValidationError if an invalid email is entered while updating the zone" in {
      val newZone = updateZoneAuthorized.copy(email ="test.ok.com")
      val error = underTest.updateZone(newZone, okAuth).value.unsafeRunSync().swap.toOption.get
      error shouldBe an[EmailValidationError]
    }
    "return an EmailValidationError if a domain is invalid test case 1" in {
      val newZone = updateZoneAuthorized.copy(email = "test@ok.com")
      val error = underTest.updateZone(newZone, okAuth).value.unsafeRunSync().swap.toOption.get
      error shouldBe an[EmailValidationError]
    }

    "return an EmailValidationError if an email is invalid test case 2" in {
      val newZone = updateZoneAuthorized.copy(email = "test@.@.test.com")
      val error = underTest.updateZone(newZone, okAuth).value.unsafeRunSync().swap.toOption.get
      error shouldBe a[EmailValidationError]
    }

    "return an error if an email is invalid test case 3" in {
      val newZone = updateZoneAuthorized.copy(email = "test@.@@.test.com")
      val error = underTest.updateZone(newZone, okAuth).value.unsafeRunSync().swap.toOption.get
      error shouldBe a[EmailValidationError]
    }

    "return an error if an email is invalid test case 4" in {
      val newZone=updateZoneAuthorized.copy(email = "@te@st@test.com")
      val error = underTest.updateZone(newZone, okAuth).value.unsafeRunSync().swap.toOption.get
      error shouldBe a[EmailValidationError]
    }

    "return an error if an email is invalid test case 5" in {
      val newZone = updateZoneAuthorized.copy(email = ".test@test.com")
      val error = underTest.updateZone(newZone, okAuth).value.unsafeRunSync().swap.toOption.get
      error shouldBe a[EmailValidationError]
    }

    "return an error if an email is invalid test case 6" in {
      val newZone = updateZoneAuthorized.copy(email = "te.....st@test.com")
      val error = underTest.updateZone(newZone, okAuth).value.unsafeRunSync().swap.toOption.get
      error shouldBe a[EmailValidationError]
    }
  }

  "Deleting Zones" should {
    "return an delete zone change response" in {
      doReturn(IO.pure(Some(okZone))).when(mockZoneRepo).getZone(anyString)

      val resultChange: ZoneChange =
        underTest.deleteZone(okZone.id, okAuth).map(_.asInstanceOf[ZoneChange]).value.unsafeRunSync().toOption.get

      resultChange.zone.id shouldBe okZone.id
      resultChange.changeType shouldBe ZoneChangeType.Delete
    }

    "return an error if the user is not authorized for the zone" in {
      doReturn(IO.pure(Some(okZone))).when(mockZoneRepo).getZone(anyString)

      val noAuth = AuthPrincipal(TestDataLoader.okUser, Seq())

      val error = underTest.deleteZone(okZone.id, noAuth).value.unsafeRunSync().swap.toOption.get
      error shouldBe a[NotAuthorizedError]
    }
  }

  "Syncing a zone" should {
    "return a sync zone response" in {
      doReturn(IO.pure(Some(okZone))).when(mockZoneRepo).getZone(anyString)

      val resultChange: ZoneChange =
        underTest.syncZone(okZone.id, okAuth).map(_.asInstanceOf[ZoneChange]).value.unsafeRunSync().toOption.get

      resultChange.zone.id shouldBe okZone.id
      resultChange.changeType shouldBe ZoneChangeType.Sync
      resultChange.status shouldBe ZoneChangeStatus.Pending
    }

    "return an error if the user is not authorized for the zone" in {
      doReturn(IO.pure(Some(okZone))).when(mockZoneRepo).getZone(anyString)

      val noAuth = AuthPrincipal(TestDataLoader.okUser, Seq())

      val error = underTest.syncZone(okZone.id, noAuth).value.unsafeRunSync().swap.toOption.get
      error shouldBe a[NotAuthorizedError]
    }
  }

  "Getting a Zone" should {
    "fail with no zone returned" in {
      doReturn(IO.pure(None)).when(mockZoneRepo).getZone("notAZoneId")

      val error = underTest.getZone("notAZoneId", okAuth).value.unsafeRunSync().swap.toOption.get
      error shouldBe a[ZoneNotFoundError]
    }

    "return an error if the user is not authorized for the zone" in {
      doReturn(IO.pure(Some(okZone))).when(mockZoneRepo).getZone(anyString)

      val noAuth = AuthPrincipal(TestDataLoader.okUser, Seq())

      val error = underTest.getZone(okZone.id, noAuth).value.unsafeRunSync().swap.toOption.get
      error shouldBe a[NotAuthorizedError]
    }

    "return the appropriate zone as a ZoneInfo" in {
      doReturn(IO.pure(Some(abcZone))).when(mockZoneRepo).getZone(abcZone.id)
      doReturn(IO.pure(ListUsersResults(Seq(), None)))
        .when(mockUserRepo)
        .getUsers(any[Set[String]], any[Option[String]], any[Option[Int]])
      doReturn(IO.pure(Set(abcGroup))).when(mockGroupRepo).getGroups(any[Set[String]])
      doReturn(IO.pure(Some(abcGroup))).when(mockGroupRepo).getGroup(anyString)

      val expectedZoneInfo =
        ZoneInfo(abcZone, ZoneACLInfo(Set()), abcGroup.name, AccessLevel.Delete)
      val result = underTest.getZone(abcZone.id, abcAuth).value.unsafeRunSync()
      result.right.value shouldBe expectedZoneInfo
    }

    "filter out ACL rules that have no matching group or user" in {
      val goodUser = User("goodUser", "access", Encrypted("secret"))
      val goodGroup = Group("goodGroup", "email")

      val goodUserRule = baseAclRule.copy(userId = Some(goodUser.id), groupId = None)
      val badUserRule = goodUserRule.copy(userId = Some("bad"))
      val goodGroupRule = baseAclRule.copy(userId = None, groupId = Some(goodGroup.id))
      val badGroupRule = goodGroupRule.copy(groupId = Some("bad"))
      val goodAllRule = baseAclRule.copy(userId = None, groupId = None)

      val goodUserRuleInfo = ACLRuleInfo(goodUserRule, Some("goodUser"))
      val goodGroupRuleInfo = ACLRuleInfo(goodGroupRule, Some("goodGroup"))
      val goodAllRuleInfo = ACLRuleInfo(goodAllRule, Some("All Users"))

      val acl = ZoneACL(Set(goodUserRule, badUserRule, goodGroupRule, badGroupRule, goodAllRule))
      val zoneWithRules = abcZone.copy(acl = acl)

      doReturn(IO.pure(Some(zoneWithRules))).when(mockZoneRepo).getZone(zoneWithRules.id)
      doReturn(IO.pure(ListUsersResults(Seq(goodUser), None)))
        .when(mockUserRepo)
        .getUsers(any[Set[String]], any[Option[String]], any[Option[Int]])
      doReturn(IO.pure(Set(goodGroup))).when(mockGroupRepo).getGroups(any[Set[String]])
      doReturn(IO.pure(Some(goodGroup))).when(mockGroupRepo).getGroup(anyString)

      val expectedZoneInfo = ZoneInfo(
        zoneWithRules,
        ZoneACLInfo(Set(goodUserRuleInfo, goodGroupRuleInfo, goodAllRuleInfo)),
        goodGroup.name,
        AccessLevel.Delete
      )
      val result: ZoneInfo = underTest.getZone(zoneWithRules.id, abcAuth).value.unsafeRunSync().toOption.get
      result shouldBe expectedZoneInfo
    }

    "return Unknown group name if zone admin group cannot be found" in {
      doReturn(IO.pure(Some(abcZone))).when(mockZoneRepo).getZone(abcZone.id)
      doReturn(IO.pure(ListUsersResults(Seq(), None)))
        .when(mockUserRepo)
        .getUsers(any[Set[String]], any[Option[String]], any[Option[Int]])
      doReturn(IO.pure(Set(abcGroup))).when(mockGroupRepo).getGroups(any[Set[String]])
      doReturn(IO.pure(None)).when(mockGroupRepo).getGroup(anyString)

      val expectedZoneInfo =
        ZoneInfo(abcZone, ZoneACLInfo(Set()), "Unknown group name", AccessLevel.Delete)
      val result: ZoneInfo = underTest.getZone(abcZone.id, abcAuth).value.unsafeRunSync().toOption.get
      result shouldBe expectedZoneInfo
    }

    "return a zone by name with failure when no zone is found" in {
      doReturn(IO.pure(None)).when(mockZoneRepo).getZoneByName("someZoneName.")

      val error = underTest.getZoneByName("someZoneName", okAuth).value.unsafeRunSync().swap.toOption.get
      error shouldBe a[ZoneNotFoundError]
    }

    "return the appropriate zone as a ZoneInfo on getZoneByName" in {
      doReturn(IO.pure(Some(abcZone))).when(mockZoneRepo).getZoneByName(abcZone.name)
      doReturn(IO.pure(ListUsersResults(Seq(), None)))
        .when(mockUserRepo)
        .getUsers(any[Set[String]], any[Option[String]], any[Option[Int]])
      doReturn(IO.pure(Set(abcGroup))).when(mockGroupRepo).getGroups(any[Set[String]])
      doReturn(IO.pure(Some(abcGroup))).when(mockGroupRepo).getGroup(anyString)

      val expectedZoneInfo =
        ZoneInfo(abcZone, ZoneACLInfo(Set()), abcGroup.name, AccessLevel.Delete)
      val result = underTest.getZoneByName("abc.zone.recordsets", abcAuth).value.unsafeRunSync()
      result.right.value shouldBe expectedZoneInfo
    }
  }

  "ListZones" should {
    "not fail with no zones returned" in {
      doReturn(IO.pure(ListZonesResults(List())))
        .when(mockZoneRepo)
        .listZones(abcAuth, None, None, 100, false, true)
      doReturn(IO.pure(Set(abcGroup))).when(mockGroupRepo).getGroups(any[Set[String]])

      val result: ListZonesResponse = underTest.listZones(abcAuth).value.unsafeRunSync().toOption.get
      result.zones shouldBe List()
      result.maxItems shouldBe 100
      result.startFrom shouldBe None
      result.nameFilter shouldBe None
      result.nextId shouldBe None
      result.ignoreAccess shouldBe false
    }

    "return the appropriate zones" in {
      doReturn(IO.pure(ListZonesResults(List(abcZone))))
        .when(mockZoneRepo)
        .listZones(abcAuth, None, None, 100, false, true)
      doReturn(IO.pure(Set(abcGroup)))
        .when(mockGroupRepo)
        .getGroups(any[Set[String]])

<<<<<<< HEAD
      val result: ListZonesResponse = rightResultOf(underTest.listZones(abcAuth).value)

=======
      val result: ListZonesResponse = underTest.listZones(abcAuth).value.unsafeRunSync().toOption.get
>>>>>>> dcfcf67a
      result.zones shouldBe List(abcZoneSummary)
      result.maxItems shouldBe 100
      result.startFrom shouldBe None
      result.nameFilter shouldBe None
      result.nextId shouldBe None
      result.ignoreAccess shouldBe false
    }

    "return all zones" in {
      doReturn(IO.pure(ListZonesResults(List(abcZone, xyzZone, zoneIp4, zoneIp6), ignoreAccess = true, includeReverse = true)))
        .when(mockZoneRepo)
        .listZones(abcAuth, None, None, 100, true, true)
      doReturn(IO.pure(Set(abcGroup, xyzGroup)))
        .when(mockGroupRepo)
        .getGroups(any[Set[String]])

      val result: ListZonesResponse =
        underTest.listZones(abcAuth, ignoreAccess = true, includeReverse = true).value.unsafeRunSync().toOption.get
      result.zones shouldBe List(abcZoneSummary, xyzZoneSummary, zoneIp4ZoneSummary, zoneIp6ZoneSummary)
      result.maxItems shouldBe 100
      result.startFrom shouldBe None
      result.nameFilter shouldBe None
      result.nextId shouldBe None
      result.ignoreAccess shouldBe true
      result.includeReverse shouldBe true
    }

    "return all forward zones" in {
      doReturn(IO.pure(ListZonesResults(List(abcZone, xyzZone), ignoreAccess = true, includeReverse = false)))
        .when(mockZoneRepo)
        .listZones(abcAuth, None, None, 100, true, false)
      doReturn(IO.pure(Set(abcGroup, xyzGroup)))
        .when(mockGroupRepo)
        .getGroups(any[Set[String]])

      val result: ListZonesResponse =
        underTest.listZones(abcAuth, ignoreAccess = true, includeReverse = false).value.unsafeRunSync().toOption.get
      result.zones shouldBe List(abcZoneSummary, xyzZoneSummary)
      result.maxItems shouldBe 100
      result.startFrom shouldBe None
      result.nameFilter shouldBe None
      result.nextId shouldBe None
      result.ignoreAccess shouldBe true
      result.includeReverse shouldBe false
    }

    "name filter must be used to return zones by admin group name, when search by admin group option is true" in {
      doReturn(IO.pure(Set(abcGroup)))
        .when(mockGroupRepo)
        .getGroupsByName(any[String])
      doReturn(IO.pure(ListZonesResults(List(abcZone, zoneIp4, zoneIp6), ignoreAccess = true, zonesFilter = Some("abcGroup"))))
        .when(mockZoneRepo)
        .listZonesByAdminGroupIds(abcAuth, None, 100, Set(abcGroup.id), ignoreAccess = true, includeReverse = true)
      doReturn(IO.pure(Set(abcGroup))).when(mockGroupRepo).getGroups(any[Set[String]])

      // When searchByAdminGroup is true, zones are filtered by admin group name given in nameFilter
      val result: ListZonesResponse =
        underTest.listZones(abcAuth, Some("abcGroup"), None, 100, searchByAdminGroup = true, ignoreAccess = true).value.unsafeRunSync().toOption.get
      result.zones shouldBe List(abcZoneSummary, zoneIp4ZoneSummary, zoneIp6ZoneSummary)
      result.maxItems shouldBe 100
      result.startFrom shouldBe None
      result.nameFilter shouldBe Some("abcGroup")
      result.nextId shouldBe None
      result.ignoreAccess shouldBe true
      result.includeReverse shouldBe true
    }

    "name filter must be used to return forward zones by admin group name, when search by admin group option is true and includeReverse is false" in {
      doReturn(IO.pure(Set(abcGroup)))
        .when(mockGroupRepo)
        .getGroupsByName(any[String])
      doReturn(IO.pure(ListZonesResults(List(abcZone), ignoreAccess = true, zonesFilter = Some("abcGroup"), includeReverse = false)))
        .when(mockZoneRepo)
        .listZonesByAdminGroupIds(abcAuth, None, 100, Set(abcGroup.id), ignoreAccess = true, includeReverse = false)
      doReturn(IO.pure(Set(abcGroup))).when(mockGroupRepo).getGroups(any[Set[String]])

      // When searchByAdminGroup is true, zones are filtered by admin group name given in nameFilter.
      // Reverse zones are excluded when includeReverse is false.
      val result: ListZonesResponse =
        underTest.listZones(abcAuth, Some("abcGroup"), None, 100, searchByAdminGroup = true, ignoreAccess = true, includeReverse = false).value.unsafeRunSync().toOption.get
      result.zones shouldBe List(abcZoneSummary)
      result.maxItems shouldBe 100
      result.startFrom shouldBe None
      result.nameFilter shouldBe Some("abcGroup")
      result.nextId shouldBe None
      result.ignoreAccess shouldBe true
      result.includeReverse shouldBe false
    }

    "name filter must be used to return zone by zone name, when search by admin group option is false" in {
      doReturn(IO.pure(Set(abcGroup)))
        .when(mockGroupRepo)
        .getGroups(any[Set[String]])
      doReturn(IO.pure(ListZonesResults(List(abcZone), ignoreAccess = true, zonesFilter = Some("abcZone"))))
        .when(mockZoneRepo)
        .listZones(abcAuth, Some("abcZone"), None, 100, true, true)

      // When searchByAdminGroup is false, zone name given in nameFilter is returned
      val result: ListZonesResponse =
        underTest.listZones(abcAuth, Some("abcZone"), None, 100, searchByAdminGroup = false, ignoreAccess = true).value.unsafeRunSync().toOption.get
      result.zones shouldBe List(abcZoneSummary)
      result.maxItems shouldBe 100
      result.startFrom shouldBe None
      result.nameFilter shouldBe Some("abcZone")
      result.nextId shouldBe None
      result.ignoreAccess shouldBe true
    }

    "return Unknown group name if zone admin group cannot be found" in {
      doReturn(IO.pure(ListZonesResults(List(abcZone, xyzZone))))
        .when(mockZoneRepo)
        .listZones(abcAuth, None, None, 100, false, true)
      doReturn(IO.pure(Set(okGroup))).when(mockGroupRepo).getGroups(any[Set[String]])

      val result: ListZonesResponse = underTest.listZones(abcAuth).value.unsafeRunSync().toOption.get
      val expectedZones =
        List(abcZoneSummary, xyzZoneSummary).map(_.copy(adminGroupName = "Unknown group name"))
      result.zones shouldBe expectedZones
      result.maxItems shouldBe 100
      result.startFrom shouldBe None
      result.nameFilter shouldBe None
      result.nextId shouldBe None
    }

    "set the nextId appropriately" in {
      doReturn(
        IO.pure(
          ListZonesResults(
            List(abcZone, xyzZone),
            maxItems = 2,
            nextId = Some("zone2."),
            ignoreAccess = false
          )
        )
      ).when(mockZoneRepo)
        .listZones(abcAuth, None, None, 2, false, true)
      doReturn(IO.pure(Set(abcGroup, xyzGroup)))
        .when(mockGroupRepo)
        .getGroups(any[Set[String]])

      val result: ListZonesResponse =
        underTest.listZones(abcAuth, maxItems = 2).value.unsafeRunSync().toOption.get
      result.zones shouldBe List(abcZoneSummary, xyzZoneSummary)
      result.maxItems shouldBe 2
      result.startFrom shouldBe None
      result.nameFilter shouldBe None
      result.nextId shouldBe Some("zone2.")
    }

    "set the nameFilter when provided" in {
      doReturn(
        IO.pure(
          ListZonesResults(
            List(abcZone, xyzZone),
            zonesFilter = Some("foo"),
            maxItems = 2,
            nextId = Some("zone2."),
            ignoreAccess = false
          )
        )
      ).when(mockZoneRepo)
        .listZones(abcAuth, Some("foo"), None, 2, false, true)
      doReturn(IO.pure(Set(abcGroup, xyzGroup)))
        .when(mockGroupRepo)
        .getGroups(any[Set[String]])

      val result: ListZonesResponse =
        underTest.listZones(abcAuth, nameFilter = Some("foo"), maxItems = 2).value.unsafeRunSync().toOption.get
      result.zones shouldBe List(abcZoneSummary, xyzZoneSummary)
      result.nameFilter shouldBe Some("foo")
      result.nextId shouldBe Some("zone2.")
      result.maxItems shouldBe 2
    }

    "set the startFrom when provided" in {
      doReturn(
        IO.pure(
          ListZonesResults(
            List(abcZone, xyzZone),
            startFrom = Some("zone4."),
            maxItems = 2,
            ignoreAccess = false
          )
        )
      ).when(mockZoneRepo)
        .listZones(abcAuth, None, Some("zone4."), 2, false, true)
      doReturn(IO.pure(Set(abcGroup, xyzGroup)))
        .when(mockGroupRepo)
        .getGroups(any[Set[String]])

      val result: ListZonesResponse =
        underTest.listZones(abcAuth, startFrom = Some("zone4."), maxItems = 2).value.unsafeRunSync().toOption.get
      result.zones shouldBe List(abcZoneSummary, xyzZoneSummary)
      result.startFrom shouldBe Some("zone4.")
    }

    "set the nextId to be the current result set size plus the start from" in {
      doReturn(
        IO.pure(
          ListZonesResults(
            List(abcZone, xyzZone),
            startFrom = Some("zone4."),
            maxItems = 2,
            nextId = Some("zone6."),
            ignoreAccess = false
          )
        )
      ).when(mockZoneRepo)
        .listZones(abcAuth, None, Some("zone4."), 2, false, true)
      doReturn(IO.pure(Set(abcGroup, xyzGroup)))
        .when(mockGroupRepo)
        .getGroups(any[Set[String]])

      val result: ListZonesResponse =
        underTest.listZones(abcAuth, startFrom = Some("zone4."), maxItems = 2).value.unsafeRunSync().toOption.get
      result.zones shouldBe List(abcZoneSummary, xyzZoneSummary)
      result.nextId shouldBe Some("zone6.")
    }
  }

  "ListDeletedZones" should {
    "not fail with no zones returned" in {

      doReturn(IO.pure(ListDeletedZonesChangeResults(List())))
        .when(mockZoneChangeRepo)
        .listDeletedZones(abcAuth, None, None, 100, false)
      doReturn(IO.pure(Set(abcGroup))).when(mockGroupRepo).getGroups(any[Set[String]])
      doReturn(IO.pure(ListUsersResults(Seq(okUser), None)))
        .when(mockUserRepo)
        .getUsers(any[Set[String]], any[Option[String]], any[Option[Int]])

      val result: ListDeletedZoneChangesResponse = rightResultOf(underTest.listDeletedZones(abcAuth).value)
      result.zonesDeletedInfo shouldBe List()
      result.maxItems shouldBe 100
      result.startFrom shouldBe None
      result.zoneChangeFilter shouldBe None
      result.nextId shouldBe None
      result.ignoreAccess shouldBe false
    }

    "return the appropriate zones" in {
      doReturn(IO.pure(ListDeletedZonesChangeResults(List(abcDeletedZoneChange))))
        .when(mockZoneChangeRepo)
        .listDeletedZones(abcAuth, None, None, 100, false)
      doReturn(IO.pure(Set(abcGroup)))
        .when(mockGroupRepo)
        .getGroups(any[Set[String]])
      doReturn(IO.pure(ListUsersResults(Seq(okUser), None)))
        .when(mockUserRepo)
        .getUsers(any[Set[String]], any[Option[String]], any[Option[Int]])

      val result: ListDeletedZoneChangesResponse = rightResultOf(underTest.listDeletedZones(abcAuth).value)

      result.zonesDeletedInfo shouldBe List(abcDeletedZoneSummary)
      result.maxItems shouldBe 100
      result.startFrom shouldBe None
      result.zoneChangeFilter shouldBe None
      result.nextId shouldBe None
      result.ignoreAccess shouldBe false
    }

   "return all zones" in {
      doReturn(IO.pure(ListDeletedZonesChangeResults(List(abcDeletedZoneChange, xyzDeletedZoneChange), ignoreAccess = true)))
        .when(mockZoneChangeRepo)
        .listDeletedZones(abcAuth, None, None, 100, true)
      doReturn(IO.pure(Set(abcGroup, xyzGroup)))
        .when(mockGroupRepo)
        .getGroups(any[Set[String]])
     doReturn(IO.pure(ListUsersResults(Seq(okUser), None)))
       .when(mockUserRepo)
       .getUsers(any[Set[String]], any[Option[String]], any[Option[Int]])

      val result: ListDeletedZoneChangesResponse =
        rightResultOf(underTest.listDeletedZones(abcAuth, ignoreAccess = true).value)
      result.zonesDeletedInfo shouldBe List(abcDeletedZoneSummary,xyzDeletedZoneSummary)
      result.maxItems shouldBe 100
      result.startFrom shouldBe None
      result.zoneChangeFilter shouldBe None
      result.nextId shouldBe None
      result.ignoreAccess shouldBe true
    }

    "return Unknown group name if zone admin group cannot be found" in {
     doReturn(IO.pure(ListDeletedZonesChangeResults(List(abcDeletedZoneChange, xyzDeletedZoneChange))))
       .when(mockZoneChangeRepo)
       .listDeletedZones(abcAuth, None, None, 100, false)
     doReturn(IO.pure(Set(okGroup))).when(mockGroupRepo).getGroups(any[Set[String]])
      doReturn(IO.pure(ListUsersResults(Seq(okUser), None)))
        .when(mockUserRepo)
        .getUsers(any[Set[String]], any[Option[String]], any[Option[Int]])

     val result: ListDeletedZoneChangesResponse = rightResultOf(underTest.listDeletedZones(abcAuth).value)
     val expectedZones =
       List(abcDeletedZoneSummary, xyzDeletedZoneSummary).map(_.copy(adminGroupName = "Unknown group name"))
     result.zonesDeletedInfo shouldBe expectedZones
     result.maxItems shouldBe 100
     result.startFrom shouldBe None
     result.zoneChangeFilter shouldBe None
     result.nextId shouldBe None
   }

    "set the nextId appropriately" in {
      doReturn(
        IO.pure(
          ListDeletedZonesChangeResults(
            List(abcDeletedZoneChange, xyzDeletedZoneChange),
            maxItems = 2,
            nextId = Some("zone2."),
            ignoreAccess = false
          )
        )
      ).when(mockZoneChangeRepo)
        .listDeletedZones(abcAuth, None, None, 2, false)
      doReturn(IO.pure(Set(abcGroup, xyzGroup)))
        .when(mockGroupRepo)
        .getGroups(any[Set[String]])
      doReturn(IO.pure(ListUsersResults(Seq(okUser), None)))
        .when(mockUserRepo)
        .getUsers(any[Set[String]], any[Option[String]], any[Option[Int]])

      val result: ListDeletedZoneChangesResponse =
        rightResultOf(underTest.listDeletedZones(abcAuth, maxItems = 2).value)
      result.zonesDeletedInfo shouldBe List(abcDeletedZoneSummary, xyzDeletedZoneSummary)
      result.maxItems shouldBe 2
      result.startFrom shouldBe None
      result.zoneChangeFilter shouldBe None
      result.nextId shouldBe Some("zone2.")
    }

    "set the nameFilter when provided" in {
      doReturn(
        IO.pure(
          ListDeletedZonesChangeResults(
            List(abcDeletedZoneChange, xyzDeletedZoneChange),
            zoneChangeFilter = Some("foo"),
            maxItems = 2,
            nextId = Some("zone2."),
            ignoreAccess = false
          )
        )
      ).when(mockZoneChangeRepo)
        .listDeletedZones(abcAuth, Some("foo"), None, 2, false)
      doReturn(IO.pure(Set(abcGroup, xyzGroup)))
        .when(mockGroupRepo)
        .getGroups(any[Set[String]])
      doReturn(IO.pure(ListUsersResults(Seq(okUser), None)))
        .when(mockUserRepo)
        .getUsers(any[Set[String]], any[Option[String]], any[Option[Int]])

      val result: ListDeletedZoneChangesResponse =
        rightResultOf(underTest.listDeletedZones(abcAuth, nameFilter = Some("foo"), maxItems = 2).value)
      result.zonesDeletedInfo shouldBe List(abcDeletedZoneSummary, xyzDeletedZoneSummary)
      result.zoneChangeFilter shouldBe Some("foo")
      result.nextId shouldBe Some("zone2.")
      result.maxItems shouldBe 2
    }

   "set the startFrom when provided" in {
      doReturn(
        IO.pure(
          ListDeletedZonesChangeResults(
            List(abcDeletedZoneChange, xyzDeletedZoneChange),
            startFrom = Some("zone4."),
            maxItems = 2,
            ignoreAccess = false
          )
        )
      ).when(mockZoneChangeRepo)
        .listDeletedZones(abcAuth, None, Some("zone4."), 2, false)
      doReturn(IO.pure(Set(abcGroup, xyzGroup)))
        .when(mockGroupRepo)
        .getGroups(any[Set[String]])
     doReturn(IO.pure(ListUsersResults(Seq(okUser), None)))
       .when(mockUserRepo)
       .getUsers(any[Set[String]], any[Option[String]], any[Option[Int]])

      val result: ListDeletedZoneChangesResponse =
        rightResultOf(underTest.listDeletedZones(abcAuth, startFrom = Some("zone4."), maxItems = 2).value)
      result.zonesDeletedInfo shouldBe List(abcDeletedZoneSummary, xyzDeletedZoneSummary)
      result.startFrom shouldBe Some("zone4.")
    }

    "set the nextId to be the current result set size plus the start from" in {
     doReturn(
       IO.pure(
         ListDeletedZonesChangeResults(
           List(abcDeletedZoneChange, xyzDeletedZoneChange),
           startFrom = Some("zone4."),
           maxItems = 2,
           nextId = Some("zone6."),
           ignoreAccess = false
         )
       )
     ).when(mockZoneChangeRepo)
       .listDeletedZones(abcAuth, None, Some("zone4."), 2, false)
     doReturn(IO.pure(Set(abcGroup, xyzGroup)))
       .when(mockGroupRepo)
       .getGroups(any[Set[String]])
      doReturn(IO.pure(ListUsersResults(Seq(okUser), None)))
        .when(mockUserRepo)
        .getUsers(any[Set[String]], any[Option[String]], any[Option[Int]])

     val result: ListDeletedZoneChangesResponse =
       rightResultOf(underTest.listDeletedZones(abcAuth, startFrom = Some("zone4."), maxItems = 2).value)
     result.zonesDeletedInfo shouldBe List(abcDeletedZoneSummary, xyzDeletedZoneSummary)
     result.nextId shouldBe Some("zone6.")
   }
  }

  "listZoneChanges" should {
    "retrieve the zone changes" in {
      doReturn(IO.pure(Some(okZone)))
        .when(mockZoneRepo)
        .getZone(okZone.id)
      doReturn(IO.pure(ListZoneChangesResults(List(zoneUpdate, zoneCreate))))
        .when(mockZoneChangeRepo)
        .listZoneChanges(okZone.id, startFrom = None, maxItems = 100)

      val result: ListZoneChangesResponse =
        underTest.listZoneChanges(okZone.id, okAuth).value.unsafeRunSync().toOption.get

      result.zoneChanges shouldBe List(zoneUpdate, zoneCreate)
      result.zoneId shouldBe okZone.id
    }

    "return a zone with no changes if no changes exist" in {
      doReturn(IO.pure(Some(okZone)))
        .when(mockZoneRepo)
        .getZone(okZone.id)
      doReturn(IO.pure(ListZoneChangesResults(items = Nil)))
        .when(mockZoneChangeRepo)
        .listZoneChanges(okZone.id, startFrom = None, maxItems = 100)

      val result: ListZoneChangesResponse =
        underTest.listZoneChanges(okZone.id, okAuth).value.unsafeRunSync().toOption.get

      result.zoneChanges shouldBe empty
      result.zoneId shouldBe okZone.id
    }

    "return a NotAuthorizedError" in {
      doReturn(IO.pure(Some(zoneNotAuthorized)))
        .when(mockZoneRepo)
        .getZone(zoneNotAuthorized.id)

      val error = underTest.listZoneChanges(zoneNotAuthorized.id, okAuth).value.unsafeRunSync().swap.toOption.get
      error shouldBe a[NotAuthorizedError]
    }

    "return the zone changes sorted by created date desc" in {
      // zone change 2 is later than zone change 1 and should come first
      doReturn(IO.pure(Some(okZone)))
        .when(mockZoneRepo)
        .getZone(okZone.id)

      doReturn(IO.pure(ListZoneChangesResults(List(zoneUpdate, zoneCreate))))
        .when(mockZoneChangeRepo)
        .listZoneChanges(zoneId = okZone.id, startFrom = None, maxItems = 100)

      val result: ListZoneChangesResponse =
        underTest.listZoneChanges(okZone.id, okAuth).value.unsafeRunSync().toOption.get

      result.zoneChanges.head shouldBe zoneUpdate
      result.zoneChanges(1) shouldBe zoneCreate
    }
  }

  "listFailedZoneChanges" should {
    "retrieve the zone changes" in {

      doReturn(IO.pure(List[ZoneChange](
        zoneUpdate.copy(status = ZoneChangeStatus.Failed)
      )))
        .when(mockZoneChangeRepo)
        .listFailedZoneChanges()

      val result: ListFailedZoneChangesResponse =
        underTest.listFailedZoneChanges(okAuth).value.unsafeRunSync().toOption.get

      result.failedZoneChanges shouldBe List(
        zoneUpdate.copy(status = ZoneChangeStatus.Failed))
    }
  }

  "AddAclRule" should {
    "fail if the user is not authorized for the zone" in {
      doReturn(IO.pure(Some(zoneNotAuthorized))).when(mockZoneRepo).getZone(anyString)

      val error =
        underTest.addACLRule(zoneNotAuthorized.id, baseAclRuleInfo, okAuth).value.unsafeRunSync().swap.toOption.get
      error shouldBe a[NotAuthorizedError]
    }

    "generate a zone update if the request is valid" in {
      doReturn(IO.pure(Some(okZone))).when(mockZoneRepo).getZone(anyString)

      val result: ZoneChange =
        underTest
          .addACLRule(okZone.id, userAclRuleInfo, okAuth)
          .map(_.asInstanceOf[ZoneChange])
          .value.unsafeRunSync().toOption.get

      result.changeType shouldBe ZoneChangeType.Update
      result.zone.acl.rules.size shouldBe 1
      result.zone.acl.rules should contain(userAclRule)
    }

    "fail if mask is an invalid regex" in {
      doReturn(IO.pure(Some(okZone))).when(mockZoneRepo).getZone(anyString)

      val invalidRegexMaskRuleInfo = baseAclRuleInfo.copy(recordMask = Some("x{5,-3}"))
      val error =
        underTest.addACLRule(okZone.id, invalidRegexMaskRuleInfo, okAuth).value.unsafeRunSync().swap.toOption.get
      error shouldBe an[InvalidRequest]
    }
  }

  "DeleteAclRule" should {
    "fail if the user is not authorized for the zone" in {
      doReturn(IO.pure(Some(zoneNotAuthorized))).when(mockZoneRepo).getZone(anyString)

      val error =
        underTest.deleteACLRule(zoneNotAuthorized.id, baseAclRuleInfo, okAuth).value.unsafeRunSync().swap.toOption.get
      error shouldBe a[NotAuthorizedError]
    }

    "generate a zone update if the request is valid" in {
      val acl = ZoneACL(Set(userAclRule))
      val zone = okZone.copy(acl = acl)
      doReturn(IO.pure(Some(zone))).when(mockZoneRepo).getZone(anyString)

      val result: ZoneChange =
        underTest
          .deleteACLRule(zone.id, userAclRuleInfo, okAuth)
          .map(_.asInstanceOf[ZoneChange])
          .value.unsafeRunSync().toOption.get

      result.changeType shouldBe ZoneChangeType.Update
      result.zone.acl.rules.size shouldBe 0
    }
  }
}<|MERGE_RESOLUTION|>--- conflicted
+++ resolved
@@ -57,10 +57,8 @@
   private val badConnection = ZoneConnection("bad", "bad", Encrypted("bad"), "bad")
   private val abcZoneSummary = ZoneSummaryInfo(abcZone, abcGroup.name, AccessLevel.Delete)
   private val xyzZoneSummary = ZoneSummaryInfo(xyzZone, xyzGroup.name, AccessLevel.NoAccess)
-<<<<<<< HEAD
   private val abcDeletedZoneSummary = ZoneChangeDeletedInfo(abcDeletedZoneChange, abcGroup.name, okUser.userName, AccessLevel.Delete)
   private val xyzDeletedZoneSummary = ZoneChangeDeletedInfo(xyzDeletedZoneChange, xyzGroup.name, okUser.userName, AccessLevel.NoAccess)
-=======
   private val zoneIp4ZoneSummary = ZoneSummaryInfo(zoneIp4, abcGroup.name, AccessLevel.Delete)
   private val zoneIp6ZoneSummary = ZoneSummaryInfo(zoneIp6, abcGroup.name, AccessLevel.Delete)
   private val mockMembershipRepo = mock[MembershipRepository]
@@ -77,7 +75,6 @@
     mockValidEmailConfig)
 
 
->>>>>>> dcfcf67a
 
   object TestConnectionValidator extends ZoneConnectionValidatorAlgebra {
     def validateZoneConnections(zone: Zone): Result[Unit] =
@@ -827,13 +824,7 @@
       doReturn(IO.pure(Set(abcGroup)))
         .when(mockGroupRepo)
         .getGroups(any[Set[String]])
-
-<<<<<<< HEAD
-      val result: ListZonesResponse = rightResultOf(underTest.listZones(abcAuth).value)
-
-=======
       val result: ListZonesResponse = underTest.listZones(abcAuth).value.unsafeRunSync().toOption.get
->>>>>>> dcfcf67a
       result.zones shouldBe List(abcZoneSummary)
       result.maxItems shouldBe 100
       result.startFrom shouldBe None
