--- conflicted
+++ resolved
@@ -135,13 +135,10 @@
 
     val userBatchChanges = batches.values.toList
       .filter(b => userId.forall(_ == b.userId))
-<<<<<<< HEAD
       .filter(bs => batchStatus.forall(_ == bs.batchStatus))
-=======
       .filter(bu => userName.forall(_ == bu.userName))
       .filter(bdtsi => startInstant.forall(_.isBefore(bdtsi.createdTimestamp)))
       .filter(bdtei => endInstant.forall(_.isAfter(bdtei.createdTimestamp)))
->>>>>>> 4b16996e
       .filter(as => approvalStatus.forall(_ == as.approvalStatus))
     val batchChangeSummaries = for {
       sc <- userBatchChanges
@@ -175,15 +172,11 @@
         nextId = nextId,
         maxItems = maxItems,
         ignoreAccess = ignoreAccess,
-<<<<<<< HEAD
         batchStatus = batchStatus,
-        approvalStatus = approvalStatus
-=======
         approvalStatus = approvalStatus,
         userName = userName,
         dateTimeStartRange = dateTimeStartRange,
         dateTimeEndRange = dateTimeEndRange
->>>>>>> 4b16996e
       )
     )
   }
