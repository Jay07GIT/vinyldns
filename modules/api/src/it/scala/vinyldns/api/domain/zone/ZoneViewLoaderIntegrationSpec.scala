--- conflicted
+++ resolved
@@ -57,10 +57,6 @@
           transferConnection =
             Some(ZoneConnection("invalid-connection.", "bad-key", Encrypted("invalid-key"), "10.1.1.1"))
         )
-<<<<<<< HEAD
-        backendResolver.resolve(zone).asInstanceOf[DnsBackend]
-=======
->>>>>>> 15bb24f4
         DnsZoneViewLoader(zone, backendResolver.resolve(zone), 10000)
           .load()
           .unsafeRunSync()
