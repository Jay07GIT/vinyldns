/*
 * Copyright 2018 Comcast Cable Communications Management, LLC
 *
 * Licensed under the Apache License, Version 2.0 (the "License");
 * you may not use this file except in compliance with the License.
 * You may obtain a copy of the License at
 *
 *     http://www.apache.org/licenses/LICENSE-2.0
 *
 * Unless required by applicable law or agreed to in writing, software
 * distributed under the License is distributed on an "AS IS" BASIS,
 * WITHOUT WARRANTIES OR CONDITIONS OF ANY KIND, either express or implied.
 * See the License for the specific language governing permissions and
 * limitations under the License.
 */

package controllers
import actions.{ApiActionBuilder, FrontendActionBuilder, SecuritySupport}
import akka.io.dns.RecordType
import cats.effect.IO
import java.time.temporal.ChronoUnit
import java.time.Instant
import org.specs2.mock.Mockito
import play.api.inject.bind
import play.api.inject.guice.GuiceApplicationBuilder
import play.api.libs.json.{JsObject, JsValue, Json}
import play.api.{Application, Configuration, Environment}
import vinyldns.core.crypto.{CryptoAlgebra, NoOpCrypto}
import vinyldns.core.domain.Encrypted
import vinyldns.core.domain.membership._
import vinyldns.core.domain.record._
import vinyldns.core.health.HealthService

trait TestApplicationData { this: Mockito =>
  val frodoDetails = LdapUserDetails(
    "CN=frodo,OU=hobbits,DC=middle,DC=earth",
    "frodo",
    Some("fbaggins@hobbitmail.me"),
    Some("Frodo"),
    Some("Baggins")
  )

  val frodoUser = User(
    "fbaggins",
    "key",
    Encrypted("secret"),
    Some("Frodo"),
    Some("Baggins"),
    Some("fbaggins@hobbitmail.me"),
    Instant.now.truncatedTo(ChronoUnit.MILLIS),
    "frodo-uuid"
  )

  val lockedFrodoUser = User(
    "lockedFbaggins",
    "lockedKey",
    Encrypted("lockedSecret"),
    Some("LockedFrodo"),
    Some("LockedBaggins"),
    Some("lockedfbaggins@hobbitmail.me"),
    Instant.now.truncatedTo(ChronoUnit.MILLIS),
    "locked-frodo-uuid",
    false,
    LockStatus.Locked
  )

  val superFrodoUser = User(
    "superBaggins",
    "superKey",
    Encrypted("superSecret"),
    Some("SuperFrodo"),
    Some("SuperBaggins"),
    Some("superfbaggins@hobbitmail.me"),
    Instant.now.truncatedTo(ChronoUnit.MILLIS),
    "super-frodo-uuid",
    true,
    LockStatus.Unlocked
  )

  val newFrodoLog = UserChange(
    "frodo-uuid",
    frodoUser,
    "fbaggins",
    Instant.now.truncatedTo(ChronoUnit.MILLIS),
    None,
    UserChangeType.Create
  ).toOption.get

  val serviceAccountDetails =
    LdapUserDetails("CN=frodo,OU=hobbits,DC=middle,DC=earth", "service", None, None, None)
  val serviceAccount =
    User("service", "key", Encrypted("secret"), None, None, None, Instant.now.truncatedTo(ChronoUnit.MILLIS), "service-uuid")

  val frodoJsonString: String =
    s"""{
       |  "userName":  "${frodoUser.userName}",
       |  "firstName": "${frodoUser.firstName}",
       |  "lastName":  "${frodoUser.lastName}",
       |  "email":     "${frodoUser.email}",
       |  "created":   "${frodoUser.created}",
       |  "id":        "${frodoUser.id}"
       |}
     """.stripMargin

  val samAccount = User(
    "sgamgee",
    "key",
    Encrypted("secret"),
    Some("Samwise"),
    Some("Gamgee"),
    Some("sgamgee@hobbitmail.me"),
    Instant.now.truncatedTo(ChronoUnit.MILLIS),
    "sam-uuid"
  )
  val samDetails = LdapUserDetails(
    "CN=sam,OU=hobbits,DC=middle,DC=earth",
    "sam",
    Some("sgamgee@hobbitmail.me"),
    Some("Sam"),
    Some("Gamgee")
  )

  val frodoJson: String =
    s"""{
       |"name": "${frodoUser.userName}"
       |}
     """.stripMargin

  val userJson: JsValue = Json.parse(s"""{
      |  "userName":  "${frodoUser.userName}",
      |  "firstName": "${frodoUser.firstName}",
      |  "lastName":  "${frodoUser.lastName}",
      |  "email":     "${frodoUser.email}",
      |  "created":   "${frodoUser.created}",
      |  "id":        "${frodoUser.id}"
      |}
     """.stripMargin)

  val hobbitGroupId = "uuid-12345-abcdef"
  val hobbitGroup: JsValue = Json.parse(s"""{
       | "id":          "$hobbitGroupId",
       | "name":        "hobbits",
       | "email":       "hobbitAdmin@shire.me",
       | "description": "Hobbits of the shire",
       | "members":     [ { "id": "${frodoUser.id}" },  { "id": "samwise-userId" } ],
       | "admins":      [ { "id": "${frodoUser.id}" } ]
       | }
    """.stripMargin)

  val hobbitGroupChangeId = "b6018a9b-c893-40e9-aa25-4ccfee460c18"
  val hobbitGroupChange: JsValue = Json.parse(s"""{
      | "newGroup": {
      | "id":          "$hobbitGroupId",
      | "name":        "hobbits",
      | "email":       "hobbitAdmin@shire.me",
      | "description": "Hobbits of the shire",
      | "members":     [ { "id": "${frodoUser.id}" },  { "id": "samwise-userId" } ],
      | "admins":      [ { "id": "${frodoUser.id}" } ]
      | },
      | "changeType": "Create",
      | "userId": "${frodoUser.id}",
      | "oldGroup": {},
      | "id": "b6018a9b-c893-40e9-aa25-4ccfee460c18",
      | "created": "2022-07-22T08:19:22Z",
      | "userName": "${frodoUser.userName}",
      | "groupChangeMessage": ""
      | }
    """.stripMargin)

  val hobbitGroupChanges: JsValue = Json.parse(s"""{
       | "changes": [{
       | "newGroup": {
       | "id":          "$hobbitGroupId",
       | "name":        "hobbits",
       | "email":       "hobbitAdmin@shire.me",
       | "description": "Hobbits of the shire",
       | "members":     [ { "id": "${frodoUser.id}" },  { "id": "samwise-userId" } ],
       | "admins":      [ { "id": "${frodoUser.id}" } ]
       | },
       | "changeType": "Create",
       | "userId": "${frodoUser.id}",
       | "oldGroup": {},
       | "id": "b6018a9b-c893-40e9-aa25-4ccfee460c18",
       | "created": "2022-07-22T08:19:22Z",
       | "userName": "${frodoUser.userName}",
       | "groupChangeMessage": ""
       | }],
       | "maxItems": 100
       | }
    """.stripMargin)

  val ringbearerGroup: JsValue = Json.parse(
    s"""{
       |  "id":          "ringbearer-group-uuid",
       |  "name":        "ringbearers",
       |  "email":       "future-minions@mordor.me",
       |  "description": "Corruptable folk of middle-earth",
       |  "members":     [ { "id": "${frodoUser.id}" },  { "id": "sauron-userId" } ],
       |  "admins":      [ { "id": "sauron-userId" } ]
       |  }
     """.stripMargin
  )
  val hobbitGroupRequest: JsValue = Json.parse(s"""{
      | "name":        "hobbits",
      | "email":       "hobbitAdmin@shire.me",
      | "description": "Hobbits of the shire",
      | "members":     [ { "id": "${frodoUser.id}" },  { "id": "samwise-userId" } ],
      | "admins":      [ { "id": "${frodoUser.id}" } ]
      | }
    """.stripMargin)

  val invalidHobbitGroup: JsValue = Json.parse(s"""{
      | "name":        "hobbits",
      | "email":       "hobbitAdmin@shire.me",
      | "description": "Hobbits of the shire",
      | "members":     [ { "id": "${frodoUser.id}" },  { "id": "merlin-userId" } ],
      | "admins":      [ { "id": "${frodoUser.id}" } ]
      | }
    """.stripMargin)

  val hobbitGroupMembers: JsValue = Json.parse(
    s"""{
       | "members": [ $frodoJsonString ],
       | "maxItems": 100
       |}
     """.stripMargin
  )

  val hobbitZoneId = "uuid-abcdef-12345"
  val hobbitZoneName = "hobbits"
  val hobbitZone: JsValue = Json.parse(s"""{
      | "id":             "$hobbitZoneId",
      | "name":           "$hobbitZoneName",
      | "email":          "hobbitAdmin@shire.me",
      | "status":         "Active",
      | "account":        "system",
      | "shared":         false,
      | "adminGroupName": "hobbits",
      | "adminGroupId":   "$hobbitGroupId"
      | }
    """.stripMargin)

<<<<<<< HEAD
  val hobbitDeletedZoneChange: JsValue = Json.parse(s"""{
      | "zoneId":         "$hobbitZoneId",
      | "zoneChanges":
      |    [{ "zone": {
      |             "name":           "$hobbitZoneName",
      |             "email":          "hobbitAdmin@shire.me",
      |             "status":         "Active",
      |             "account":        "system",
      |             "acl":            "rules",
      |             "adminGroupId":   "$hobbitGroupId",
      |             "id":             "$hobbitZoneId",
      |             "shared":         false,
      |             "status":         "Deleted"
      |     }}],
      | "maxItems":         100
      | }
=======
  val hobbitZoneChange: JsValue = Json.parse(s"""{
       | "zoneId":         "$hobbitZoneId",
       | "zoneChanges":
       |    [{ "zone": {
       |             "name":           "$hobbitZoneName",
       |             "email":          "hobbitAdmin@shire.me",
       |             "status":         "Active",
       |             "account":        "system",
       |             "acl":            "rules",
       |             "adminGroupId":   "$hobbitGroupId",
       |             "id":             "$hobbitZoneId",
       |             "shared":         false,
       |             "status":         "Active",
       |             "isTest":         true
       |     }}],
       | "maxItems":         100
       | }
>>>>>>> dcfcf67a
    """.stripMargin)

  val hobbitZoneRequest: JsValue = Json.parse(s"""{
      | "name":           "hobbits",
      | "email":          "hobbitAdmin@shire.me",
      | "status":         "Active",
      | "account":        "system",
      | "shared":         false,
      | "adminGroupName": "hobbits",
      | "adminGroupId":   "$hobbitGroupId"
      | }
    """.stripMargin)

  val hobbitRecordSetId = "uuid-record-12345"
  val hobbitRecordSet: JsValue = Json.parse(s"""{
      | "zoneId":        "$hobbitZoneId",
      | "name":          "ok",
      | "typ":           "${RecordType.A}",
      | "ttl":           "200",
      | "status":        "${RecordSetStatus.Active}",
      | "records":       [ { "address": "10.1.1.1" } ],
      | "id":            "$hobbitRecordSetId"
      | }
    """.stripMargin)

  val hobbitBatchChange: JsValue = Json.parse(s"""{
      | "userId":               "vinyl",
      | "userName":             "vinyl201",
      | "comments":             "this is optional",
      | "createdTimestamp":     "2018-05-08T18:46:34Z",
      | "ownerGroupId":         "f42385e4-5675-38c0-b42f-64105e743bfe",
      | "changes":              [],
      | "status":               "Complete",
      | "id":                   "937191c4-b1fd-4ab5-abb4-9553a65b44ab",
      | "approvalStatus":       "AutoApproved"
      | }
    """.stripMargin)

  val groupList: JsObject = Json.obj("groups" -> Json.arr(hobbitGroup))
  val emptyGroupList: JsObject = Json.obj("groups" -> Json.arr())

  val frodoGroupList: JsObject = Json.obj("groups" -> Json.arr(hobbitGroup, ringbearerGroup))

  val simulatedBackendPort: Int = 9001

  val testConfigLdap: Configuration =
    Configuration.load(Environment.simple()) ++ Configuration.from(
      Map(
        "portal.vinyldns.backend.url" -> s"http://localhost:$simulatedBackendPort",
        "oidc.enabled" -> false
      )
    )

  val mockAuth: Authenticator = mock[Authenticator]
  val mockUserRepo: UserRepository = mock[UserRepository]
  val mockUserChangeRepo: UserChangeRepository = mock[UserChangeRepository]

  mockAuth.authenticate("frodo", "secondbreakfast").returns(Right(frodoDetails))
  mockUserRepo.getUser(anyString).returns(IO.pure(Some(frodoUser)))
  mockUserChangeRepo.save(any[UserChange]).returns(IO.pure(newFrodoLog))

  val mockFrontendActions: SecuritySupport = mock[SecuritySupport]
  val mockFrontendActionBuilder: FrontendActionBuilder = mock[FrontendActionBuilder]
  val mockApiActionBuilder: ApiActionBuilder = mock[ApiActionBuilder]

  def app: Application =
    GuiceApplicationBuilder()
      .disable[modules.VinylDNSModule]
      .bindings(
        bind[Authenticator].to(mockAuth),
        bind[UserRepository].to(mockUserRepo),
        bind[UserChangeRepository].to(mockUserChangeRepo),
        bind[CryptoAlgebra].to(new NoOpCrypto()),
        bind[HealthService].to(new HealthService(List())),
        bind[SecuritySupport].to(mockFrontendActions),
        bind[FrontendActionBuilder].to(mockFrontendActionBuilder),
        bind[ApiActionBuilder].to(mockApiActionBuilder)
      )
      .configure(testConfigLdap)
      .build()
}<|MERGE_RESOLUTION|>--- conflicted
+++ resolved
@@ -240,7 +240,6 @@
       | }
     """.stripMargin)
 
-<<<<<<< HEAD
   val hobbitDeletedZoneChange: JsValue = Json.parse(s"""{
       | "zoneId":         "$hobbitZoneId",
       | "zoneChanges":
@@ -257,7 +256,8 @@
       |     }}],
       | "maxItems":         100
       | }
-=======
+      """.stripMargin)
+  
   val hobbitZoneChange: JsValue = Json.parse(s"""{
        | "zoneId":         "$hobbitZoneId",
        | "zoneChanges":
@@ -275,7 +275,6 @@
        |     }}],
        | "maxItems":         100
        | }
->>>>>>> dcfcf67a
     """.stripMargin)
 
   val hobbitZoneRequest: JsValue = Json.parse(s"""{
