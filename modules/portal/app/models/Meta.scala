--- conflicted
+++ resolved
@@ -24,11 +24,8 @@
     defaultTtl: Long,
     manualBatchChangeReviewEnabled: Boolean,
     scheduledBatchChangesEnabled: Boolean,
-<<<<<<< HEAD
+    portalUrl: String
     maxGroupItemsDisplay: Int
-=======
-    portalUrl: String
->>>>>>> 9217424c
 )
 object Meta {
   def apply(config: Configuration): Meta =
@@ -39,10 +36,7 @@
       config.getOptional[Long]("default-ttl").getOrElse(7200L),
       config.getOptional[Boolean]("manual-batch-review-enabled").getOrElse(false),
       config.getOptional[Boolean]("scheduled-changes-enabled").getOrElse(false),
-<<<<<<< HEAD
+      config.getOptional[String]("portal.vinyldns.url").getOrElse("http://localhost:9001")
       config.getOptional[Int]("api.limits.membership-routing-max-groups-list-limit").getOrElse(2500)
-=======
-      config.getOptional[String]("portal.vinyldns.url").getOrElse("http://localhost:9001")
->>>>>>> 9217424c
     )
 }