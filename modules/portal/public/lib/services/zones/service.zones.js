/*
 * Copyright 2018 Comcast Cable Communications Management, LLC
 *
 * Licensed under the Apache License, Version 2.0 (the "License");
 * you may not use this file except in compliance with the License.
 * You may obtain a copy of the License at
 *
 *     http://www.apache.org/licenses/LICENSE-2.0
 *
 * Unless required by applicable law or agreed to in writing, software
 * distributed under the License is distributed on an "AS IS" BASIS,
 * WITHOUT WARRANTIES OR CONDITIONS OF ANY KIND, either express or implied.
 * See the License for the specific language governing permissions and
 * limitations under the License.
 */

'use strict';

angular.module('service.zones', [])
    .service('zonesService', function ($http, groupsService, $log, utilityService) {

<<<<<<< HEAD
        this.getZones = function (limit, startFrom, query, ignoreAccess, includeReverse) {
=======
        this.getZones = function (limit, startFrom, query, searchByAdminGroup, ignoreAccess) {
>>>>>>> 0b99d811
            if (query == "") {
                query = null;
            }
            var params = {
                "maxItems": limit,
                "startFrom": startFrom,
                "nameFilter": query,
<<<<<<< HEAD
                "ignoreAccess": ignoreAccess,
                "includeReverse": includeReverse
=======
                "searchByAdminGroup": searchByAdminGroup,
                "ignoreAccess": ignoreAccess
>>>>>>> 0b99d811
            };
            var url = groupsService.urlBuilder("/api/zones", params);
            let loader = $("#loader");
            loader.modal({
                          backdrop: "static", //remove ability to close modal with click
                          keyboard: false, //remove option to close with keyboard
                          show: true //Display loader!
                          })
            let promis =  $http.get(url);
            // Hide loader when api gets response
            promis.then(()=>loader.modal("hide"), ()=>loader.modal("hide"))
            return promis
        };

        this.getZoneChanges = function (limit, startFrom, zoneId) {
                    var params = {
                        "maxItems": limit,
                        "startFrom": startFrom
                        }
                    var url = utilityService.urlBuilder ( "/api/zones/" + zoneId + "/changes", params);
                    return $http.get(url);
        };

        this.getBackendIds = function() {
            var url = "/api/zones/backendids";
            return $http.get(url);
        }

        this.sendZone = function (payload) {
            var sanitizedPayload = this.sanitizeConnections(payload);
            $log.info("service.zones: sending zone", sanitizedPayload);
            return $http.post("/api/zones", sanitizedPayload, {headers: utilityService.getCsrfHeader()});
        };

        this.delZone = function (id) {
            return $http.delete("/api/zones/"+id, {headers: utilityService.getCsrfHeader()});
        };

        this.updateZone = function (id, payload) {
            var sanitizedPayload = this.sanitizeConnections(payload);
            $log.info("service.zones: updating zone", sanitizedPayload);
            return $http.put("/api/zones/"+id, sanitizedPayload, {headers: utilityService.getCsrfHeader()});
        };

        this.sanitizeConnections = function(payload) {
            var sanitizedPayload = {};
            angular.forEach(payload, function(value, key){
                if(key == "connection" || key == "transferConnection") {
                    var sanitizedConnection = sanitize(payload[key]);
                    if(!angular.equals(sanitizedConnection, {}) &&
                        !(Object.keys(sanitizedConnection).length == 1 && 'name' in sanitizedConnection)) {
                        sanitizedConnection.name = payload.name;
                        sanitizedPayload[key] = sanitizedConnection;
                    }
                } else {
                    sanitizedPayload[key] = value
                }
            });
            return sanitizedPayload;
        };

        this.normalizeZoneDates = function(zone) {
            if (zone.created != undefined) {
                zone.created = this.toApiIso(zone.created);
            }
            if (zone.updated != undefined) {
                zone.updated = this.toApiIso(zone.updated);
            }
            if (zone.latestSync != undefined) {
                zone.latestSync = this.toApiIso(zone.latestSync);
            }
            return zone;
        };

        this.setConnectionKeys = function(zone) {
            if (zone.connection != undefined) {
                if (zone.hiddenKey.trim() != '') {
                    zone.connection.key = zone.hiddenKey;
                } else if (zone.hiddenKey.trim() == '' && zone.connection.keyName == '' && zone.connection.primaryServer == '') {
                    zone.connection.key = '';
                }
            }
            if (zone.transferConnection != undefined) {
                if (zone.hiddenKey.trim() != '') {
                    zone.transferConnection.key = zone.hiddenKey;
                } else if (zone.hiddenTransferKey.trim() == '' && zone.transferConnection.keyName == '' && zone.transferConnection.primaryServer == '') {
                    zone.transferConnection.key = '';
                }
            }
            return zone;
        };

        this.checkBackendId = function(zone) {
            if (zone.backendId === ''){
                zone.backendId = undefined;
            }
            return zone;
        };

        this.checkSharedStatus = function(zone) {
            zone.shared = (String(zone.shared).toLowerCase() == 'true');
            return zone;
        }

        this.toApiIso = function(date) {
            /* when we parse the DateTimes from the api it gets turned into javascript readable format
             * instead of just staying the way it is, so for now converting it back to ISO format on the fly,
             * ISO 8601 standards are YYYY-MM-DDTHH:MM:SS:SSSZ, but the DateTime ISO the api uses is
             * YYYY-MM-DDTHH:MM:SSZ, so the SSS has to be dropped */
            return (new Date(date)).toISOString().slice(0,19) + 'Z';
        };

        this.toDisplayAclRule = function(rule) {
            var newRule = angular.copy(rule);
            if (newRule.groupId != undefined) {
                newRule.priority = "Group";
            } else if (newRule.userId != undefined) {
                newRule.priority = "User";
                newRule.userName = newRule.displayName;
            } else {
                newRule.priority = "All Users";
            }
            if (newRule.accessLevel == 'NoAccess') {
                newRule.accessLevel = 'No Access';
            }
            return newRule;
        };

        this.toVinylAclRule = function(rule) {
            var newRule = {
                accessLevel: rule.accessLevel,
                description: rule.description,
                recordMask: rule.recordMask,
                recordTypes: rule.recordTypes,
                displayName: rule.displayName
            };
            switch (rule.priority) {
                case 'User':
                    newRule.userId = rule.userId;
                    break;
                case 'Group':
                    newRule.groupId = rule.groupId;
                    break;
                default:
                    break;
            }
            if (newRule.accessLevel == 'No Access') {
                newRule.accessLevel = 'NoAccess';
            }

            return newRule;
        };

        function sanitize(connection) {

            var sanitizedConnection = {};
            angular.forEach(connection, function(value, key) {

                if(value.trim() != "") {
                    sanitizedConnection[key] = value;
                }
            });

            return sanitizedConnection;
        }
    });<|MERGE_RESOLUTION|>--- conflicted
+++ resolved
@@ -19,11 +19,7 @@
 angular.module('service.zones', [])
     .service('zonesService', function ($http, groupsService, $log, utilityService) {
 
-<<<<<<< HEAD
-        this.getZones = function (limit, startFrom, query, ignoreAccess, includeReverse) {
-=======
-        this.getZones = function (limit, startFrom, query, searchByAdminGroup, ignoreAccess) {
->>>>>>> 0b99d811
+        this.getZones = function (limit, startFrom, query, searchByAdminGroup, ignoreAccess, includeReverse) {
             if (query == "") {
                 query = null;
             }
@@ -31,13 +27,9 @@
                 "maxItems": limit,
                 "startFrom": startFrom,
                 "nameFilter": query,
-<<<<<<< HEAD
+                "searchByAdminGroup": searchByAdminGroup,
                 "ignoreAccess": ignoreAccess,
                 "includeReverse": includeReverse
-=======
-                "searchByAdminGroup": searchByAdminGroup,
-                "ignoreAccess": ignoreAccess
->>>>>>> 0b99d811
             };
             var url = groupsService.urlBuilder("/api/zones", params);
             let loader = $("#loader");
