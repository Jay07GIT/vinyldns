/*
 * Copyright 2018 Comcast Cable Communications Management, LLC
 *
 * Licensed under the Apache License, Version 2.0 (the "License");
 * you may not use this file except in compliance with the License.
 * You may obtain a copy of the License at
 *
 *     http://www.apache.org/licenses/LICENSE-2.0
 *
 * Unless required by applicable law or agreed to in writing, software
 * distributed under the License is distributed on an "AS IS" BASIS,
 * WITHOUT WARRANTIES OR CONDITIONS OF ANY KIND, either express or implied.
 * See the License for the specific language governing permissions and
 * limitations under the License.
 */

describe('Controller: ZonesController', function () {
    beforeEach(function () {
        module('ngMock'),
        module('service.groups'),
        module('service.profile'),
        module('service.records'),
        module('service.zones'),
        module('service.utility'),
        module('service.paging'),
        module('controller.zones')
    });
    beforeEach(inject(function ($rootScope, $controller, $q, groupsService, profileService, recordsService, zonesService, utilityService, pagingService) {
        this.scope = $rootScope.$new();
        this.groupsService = groupsService;
        this.zonesService = zonesService;
        this.zonesService.q = $q;
        this.pagingService = pagingService;

        this.scope.myGroups = {};
        this.scope.allGroups = {};
        this.scope.zones = {};

        profileService.getAuthenticatedUserData = function() {
            return $q.when({data: {id: "userId"}});
        };
        groupsService.getGroups = function () {
            return $q.when({
                data: {
                    groups: [{id: "all my groups", members: [{id: "userId"}]}]
                }
            });
        };

        zonesService.getZones = function() {
            return $q.when({
                data: {
                    zones: ["all my zones"]
                }
            });
        };
        zonesService.getBackendIds = function() {
            return $q.when({
                data: ['backend-1', 'backend-2']
            });
        };

        this.controller = $controller('ZonesController', {'$scope': this.scope});
    }));

    it('test that we properly get users groups when loading ZonesController', function(){
        this.scope.$digest();
        expect(this.scope.myGroups).toEqual([{id: "all my groups", members: [{id: "userId"}]}]);
    });

    it('nextPageMyZones should call getZones with the correct parameters', function () {
        var getZoneSets = spyOn(this.zonesService, 'getZones')
            .and.stub()
            .and.returnValue(this.zonesService.q.when(mockZone));

        var expectedMaxItems = 100;
        var expectedStartFrom = undefined;
        var expectedQuery = this.scope.query;
        var expectedSearchByAdminGroup = this.scope.searchByAdminGroup;
        var expectedignoreAccess = false;
        var expectedincludeReverse = true;

        this.scope.nextPageMyZones();

        expect(getZoneSets.calls.count()).toBe(1);
        expect(getZoneSets.calls.mostRecent().args).toEqual(
<<<<<<< HEAD
          [expectedMaxItems, expectedStartFrom, expectedQuery, expectedignoreAccess, expectedincludeReverse]);
=======
          [expectedMaxItems, expectedStartFrom, expectedQuery, expectedSearchByAdminGroup, expectedignoreAccess]);
>>>>>>> 0b99d811
    });

    it('prevPageMyZones should call getZones with the correct parameters', function () {
        var getZoneSets = spyOn(this.zonesService, 'getZones')
            .and.stub()
            .and.returnValue(this.zonesService.q.when(mockZone));

        var expectedMaxItems = 100;
        var expectedStartFrom = undefined;
        var expectedQuery = this.scope.query;
        var expectedSearchByAdminGroup = this.scope.searchByAdminGroup;
        var expectedignoreAccess = false;
        var expectedincludeReverse = true;

        this.scope.prevPageMyZones();

        expect(getZoneSets.calls.count()).toBe(1);
        expect(getZoneSets.calls.mostRecent().args).toEqual(
<<<<<<< HEAD
            [expectedMaxItems, expectedStartFrom, expectedQuery, expectedignoreAccess, expectedincludeReverse]);
=======
            [expectedMaxItems, expectedStartFrom, expectedQuery, expectedSearchByAdminGroup, expectedignoreAccess]);
>>>>>>> 0b99d811

        this.scope.nextPageMyZones();
        this.scope.prevPageMyZones();

        expect(getZoneSets.calls.count()).toBe(3);
        expect(getZoneSets.calls.mostRecent().args).toEqual(
<<<<<<< HEAD
            [expectedMaxItems, expectedStartFrom, expectedQuery, expectedignoreAccess, expectedincludeReverse]);
=======
            [expectedMaxItems, expectedStartFrom, expectedQuery, expectedSearchByAdminGroup, expectedignoreAccess]);
>>>>>>> 0b99d811
    });
});<|MERGE_RESOLUTION|>--- conflicted
+++ resolved
@@ -84,11 +84,7 @@
 
         expect(getZoneSets.calls.count()).toBe(1);
         expect(getZoneSets.calls.mostRecent().args).toEqual(
-<<<<<<< HEAD
-          [expectedMaxItems, expectedStartFrom, expectedQuery, expectedignoreAccess, expectedincludeReverse]);
-=======
-          [expectedMaxItems, expectedStartFrom, expectedQuery, expectedSearchByAdminGroup, expectedignoreAccess]);
->>>>>>> 0b99d811
+          [expectedMaxItems, expectedStartFrom, expectedQuery, expectedSearchByAdminGroup, expectedignoreAccess, expectedincludeReverse]);
     });
 
     it('prevPageMyZones should call getZones with the correct parameters', function () {
@@ -107,21 +103,13 @@
 
         expect(getZoneSets.calls.count()).toBe(1);
         expect(getZoneSets.calls.mostRecent().args).toEqual(
-<<<<<<< HEAD
-            [expectedMaxItems, expectedStartFrom, expectedQuery, expectedignoreAccess, expectedincludeReverse]);
-=======
-            [expectedMaxItems, expectedStartFrom, expectedQuery, expectedSearchByAdminGroup, expectedignoreAccess]);
->>>>>>> 0b99d811
+            [expectedMaxItems, expectedStartFrom, expectedQuery, expectedSearchByAdminGroup, expectedignoreAccess, expectedincludeReverse]);
 
         this.scope.nextPageMyZones();
         this.scope.prevPageMyZones();
 
         expect(getZoneSets.calls.count()).toBe(3);
         expect(getZoneSets.calls.mostRecent().args).toEqual(
-<<<<<<< HEAD
-            [expectedMaxItems, expectedStartFrom, expectedQuery, expectedignoreAccess, expectedincludeReverse]);
-=======
-            [expectedMaxItems, expectedStartFrom, expectedQuery, expectedSearchByAdminGroup, expectedignoreAccess]);
->>>>>>> 0b99d811
+            [expectedMaxItems, expectedStartFrom, expectedQuery, expectedSearchByAdminGroup, expectedignoreAccess, expectedincludeReverse]);
     });
 });