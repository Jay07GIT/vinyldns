/*
* Copyright 2018 Comcast Cable Communications Management, LLC
*
* Licensed under the Apache License, Version 2.0 (the \"License\");
* you may not use this file except in compliance with the License.
* You may obtain a copy of the License at
*
*     http://www.apache.org/licenses/LICENSE-2.0
*
* Unless required by applicable law or agreed to in writing, software
* distributed under the License is distributed on an \"AS IS\" BASIS,
* WITHOUT WARRANTIES OR CONDITIONS OF ANY KIND, either express or implied.
* See the License for the specific language governing permissions and
* limitations under the License.
*/

:root {
    --background-color: #F9F9F9;    /* Light theme background color */
    --text-color: #1b1e24;          /* Light theme text color */
    --background-color-shade : #E8E8E8;
    --background-color-panel : #f5f5f5;
    --background-color-panel-body : #fff;
    --border-color: #ddd;
    --border-bottom-nav-menu: #D9DEE4
}

/* Dark theme color values */
.dark-theme {
    --background-color: #1b1e24;
    --text-color: #FFFFFF;
    --background-color-shade : #1b1e24;
    --background-color-panel : #1b1e24;
    --background-color-panel-body : #1b1e24;
    --border-color:  #3f3f3f;
    --border-bottom-nav-menu: #3f3f3f;
}

.color {
        color: var(--text-color);
    }

[ng\:cloak], [ng-cloak], [data-ng-cloak], [x-ng-cloak], .ng-cloak, .x-ng-cloak {
    display: none !important;
}

.modal-title {
    background-color: var(--background-color);
    color: var(--text-color);
}

.modal-title {
    background-color: var(--background-color);
    color: var(--text-color);
}

.modal-header {
    background-color: var(--background-color);
    color: var(--text-color);
}

.modal-header .close{
    background-color: var(--background-color);
    color: var(--text-color);
}

.modal-body {
    background-color: var(--background-color);
    color: var(--text-color);
}

.modal-footer {
    background-color: var(--background-color);
    color: var(--text-color);
}

.modal-title {
    background-color: var(--background-color);
    color: var(--text-color);
}

.table-cell-list {
    list-style-position: inside;
    padding-left:0;
}

.login-container .login-box .login-footer .login-links a {
    color: #428bca;
}

.vinyldns-login-title {
    text-align: center;
}

.form-horizontal .label-top-left {
    text-align:left;
    width: 100%;
    padding-left:5px;
    padding-bottom:5px;
}

a.action-link {
    text-decoration:none;
}

.form-control {
    background: var(--background-color-panel-body);
    color: var(--text-color);
    border-color: var(--border-color);
}

.ng-scope {
    background: var(--background-color-panel-body);
    color: var(--text-color);
}

.ng-scope> .form-control {
    background: var(--background-color-panel-body);
    color: var(--text-color);
}

.form-control.record-edit {
    background: var(--background-color);
    color: var(--text-color);
}

.form-control.acl-edit {
    background: var(--background-color);
    color: var(--text-color);
}

.dropdown-menu > div > div >.form-control.recordOwnerGroup {
    background: var(--background-color);
    color: var(--text-color);
}

.well {
    background: var(--background-color);
    color: var(--text-color);
}

.fa.inline-icon {
    padding: 1px 2px 1px 2px;
    font-size: 15px;
    color: var(--text-color);
    vertical-align: middle;
}

.modal {
    text-align: center;
    padding: 0!important;
}

.modal:before {
    content: '';
    display: inline-block;
    height: 100%;
    vertical-align: middle;
    margin-right: -4px;
}

.modal-dialog {
    display: inline-block;
    text-align: left;
    vertical-align: middle;
}

.page-container .page-content .content-frame .content-frame-body {
    /*  joli admin had this at 300px to make a left data panel possible. We were using the left panel to add recordsets,
        but decided this should be in a modal of its own instead. We are now making the recordset list full sized */
    margin-left: 0px;
}

.x-navigation > li > a.logo-header {
    padding: 3px 50px 3px 20px;
    border-bottom: none;
    background-color: var(--background-color);
}

.x-navigation > li.logo > a.logo-header > img {
    width: 100%;
}

.alert-box {
    position: relative;
    left: -50%;
    padding: 10px 10px 12px 10px;
    vertical-align: middle;
    text-align: center;
}

.alert-wrapper {
    position: fixed;
    top: 3px;
    left: 50%;
    width: 40%;
    z-index: 2000;
}

.dns-connection-form {
    padding-top: 10px;
    margin: 0 20px;
}

.dns-connection-form hr {
    margin-top: 0px;
}

.table-col-20 {
    width: 20%;
}

.table-col-50 {
    width: 50%;
}

.header-drop-down {
    border: 0px;
}

.btn-left-round {
    border-top-left-radius: 4px;
    border-bottom-left-radius: 4px;
}

.form-control.zone-edit {
    background-color: var(--background-color);
    color: var(--text-color);
}

.form-control.recordOwnerGroup {
    background-color: var(--background-color);
    color: var(--text-color);
}

.force-cursor {
    cursor: pointer;
}

.fa-force-cursor {
    cursor: pointer;
    display: inline-flex;
}
<<<<<<< HEAD
=======

>>>>>>> 85d3d7a2
.fa-chevron-icon {
    display: inline-flex;
    flex-direction: column;
    margin-left: 5px;
}
<<<<<<< HEAD
.toggle-on{
    color: #1b1e24
}
=======

.toggle-on{
    color: #1b1e24
}

>>>>>>> 85d3d7a2
.toggle-off{
    color: #D3D3D3;
}

.vinyldns-login {
    background: #1b1e24!important;
}

.vinyldns-login-box {
    width: 100%;
    float: left;
    padding: 20px;
    -moz-border-radius: 0px;
    -webkit-border-radius: 0px;
    border-radius: 0px;
    background: rgba(255, 255, 255, 0.1);
}

.vinyldns-login-title {
    color: #FFFFFF;
    text-shadow: none;
}

.vinyldns-login-btn {
    background: #0086ff;
    color: #FFFFFF;
}

.vinyldns-login-btn:hover {
    background: #16a3b1;
    color: #FFFFFF;
}

.vinyldns-login-footer {
    color: #FFFFFF;
    margin-top: 20px;
}

.vinyldns-login-footer a {
    color: #0086ff;
}

.vinyldns-btn-dark {
    background: #000000;
    color: #FFFFFF;
}

.vinyldns-btn-dark:hover {
    color: #FFFFFF;
}

.vinyldns-panel-top {
    display: flex;
    justify-content: space-between;
}

/* V3 MAIN*/

body {
    font-family: "Helvetica Neue", Roboto, Arial, "Droid Sans", sans-serif;
    font-size: 13px;
    font-weight: 400;
    background: var(--background-color);
}

.text-normal {
    font-weight: normal;
}

.left_col {
  background: #1b1e24;
}

.left_col .footer{
  position: absolute;
  bottom: 0;
  width: 230px;
}

.nav.side-menu>li.active>a {
    text-shadow: rgba(0, 0, 0, 0.25) 0 -1px 0;
    background: #0086ff;
    box-shadow: rgba(0, 0, 0, 0.25) 0 1px 0, inset rgba(255, 255, 255, 0.16) 0 1px 0
}

.nav.side-menu>li.active {
  border-right: 5px solid #0086ff;
}

.left_col .vinyldns-logo {
  height: 100%;
  display: block;
  padding: 5px;
}

.nav_title {
    width: 230px;
    float: left;
    background: #1b1e24;
    border-radius: 0;
    height: 57px;
}

.vinyldns-nav-title {
    background: #FFFFFF;
    padding-left: 5px;
    border-bottom: 3px solid #1b1e24;
}

.vinyldns-side-menu {
    margin-top: 0!important;
}

.nav_menu {
    float: left;
    background: #1b1e24;
    border-bottom: 1px solid var(--border-bottom-nav-menu);
    margin-bottom: 10px;
    width: 100%;
    position: relative
}

.nav-tabs{
  background-color: var(--background-color);
  color: var(--text-color);
}

.nav-sm .container.body .right_col {
    padding: 0;
    background-color: var(--background-color);
      color: var(--text-color);
}

.nav-md .container.body .right_col {
    padding: 0;
    background-color: var(--background-color);
    color: var(--text-color);
}

.breadcrumb {
    background: var(--background-color-shade);
}

.page-title {
    padding: 10px 20px 0;
}

.page-content-wrap {
    padding: 10px 20px 0;
    min-height: 100vh;
}

.vinyldns-logo-small {
    display: none!important;
}

.nav-sm .vinyldns-logo-small {
    display: block!important;
}

/* GROUP MANAGER SWITCH */
label.switch {
  margin-bottom: 0;
}
.switch {
    position: relative;
    height: 30px;
}

.switch-checkbox {
    position: absolute;
    opacity: 0;
    filter: alpha(opacity=0);
    background: var(--background-color);
}

.switch input:checked + .slider:after {
    left: 30px;
}

.switch input:checked + .slider {
    background-color: #95b75d;
}

.switch input:disabled + .slider {
    opacity: 0.5;
    cursor: not-allowed;
}

.slider {
    cursor: pointer;
    position: relative;
    width: 60px;
    height: 30px;
    background-color: #E04B4A;
    border: 1px solid #E5E5E5;
    display: inline-block;
    transition: all 200ms ease;
    border-color: rgba(0, 0, 0, 0.1);
    left: 0px;
    border-radius: 20px;
}

.slider:after {
    content: "";
    position: absolute;
    background-color: #FFFFFF;
    width: 27px;
    top: 1px;
    bottom: 1px;
    left: 1px;
    box-shadow: 1px 1px 3px rgba(0, 0, 0, 0.35);
    border-radius: 20px;
    transition: all 200ms ease;
}

.panel-tabs {
    padding-top: 5px;
    background: var(--background-color-shade);
    color: var(--text-color);
}

.panel{
background-color: var(--background-color);
          color: var(--text-color);
            border-color: var(--border-color);
          }


.panel > .panel-heading{
              background-color: var(--background-color-panel);
                        color: var(--text-color);
                         border-color: var(--border-color);
                        }

.panel > .panel-body{
              background-color: var(--background-color-panel-body);
                        color: var(--text-color);
                         border-color: var(--border-color);
                        }

.panel > .panel-default . >panel-tabs{
              background-color: var(--background-color-panel-body);
                        color: var(--text-color);
                         border-color: var(--border-color);
                        }

.panel >.panel-body > table > thead > tr > th{
       border-color: var(--border-color);
}

.panel >.panel-body >table > tbody > tr >td {
   border-color: var(--border-color);
}

.panel >.panel-collapse>.panel-body > table > thead > tr > th{
       border-color: var(--border-color);
}

.panel >.panel-collapse>.panel-body >table > tbody > tr >td {
   border-color: var(--border-color);
}

.panel > .panel-footer{
              background-color: var(--background-color-panel);
                        color: var(--text-color);
                         border-color: var(--border-color);
                        }

.nav.nav-tabs > li.active>a{
              background-color: var(--background-color);
                        color: var(--text-color);
                        border-color: var(--border-bottom-nav-menu)
                        }

.nav.nav-tabs > li >a{
              background-color: var(--background-color);
                        color: var(--text-color);
                        border-color: var(--border-bottom-nav-menu)
                        }

.nav.navbar-nav> li > ul {
width: 20px;;
              background-color: var(--background-color);
                        color: var(--text-color);
                        }
.nav.nav-tabs> li{
              border-color: var(--border-color);
                        }
.nav.nav-tabs> li.active{
              border-color: var(--border-color);
                        }

.nav.nav-tabs.bar_tabs{
              border-color: var(--border-color);
             background-color: var(--background-color-panel-body);
                        color: var(--text-color);
                        }



.update-zone-msg {
  display: flex;
  align-items: center;
  justify-content: flex-end;
}

@media(min-width: 991px) {
    #menu_mobile {
        display: none;
        color: var(--text-color);
        background-color: var(--background-color);

    }
    .nav-md > .container > .main_container > .top_nav > .nav_menu > nav > .toggle >  #menu_indent {
        display: none;
        color: var(--text-color);
    }
    .nav-md > .container > .main_container > .top_nav > .nav_menu > nav > .navbar-nav> .open > .dropdown-usermenu {
            width: 100%;
            background-color: var(--background-color);
            color: var(--text-color);
        }
    .nav-md > .container > .main_container > footer{
            color: var(--text-color);
            background-color: var(--background-color);
        }
    .nav-md > footer {
            display: none;
            color: var(--text-color);
            background-color: var(--background-color);
        }
    .nav-sm > .container > .main_container > .top_nav > .nav_menu > nav > .toggle >  #menu_dedent {
        display: none;
        color: var(--text-color);
            }
}

@media(max-width: 990px) {
    #menu_indent {
        display: none;
              color: var(--text-color);
    }
    #menu_dedent {
        display: none;
              color: var(--text-color);
    }
}

.table-form-group > .btn {
   margin-bottom: 0;
}

.btn-default {
background-color: var(--background-color-panel-body);
color: var(--text-color);
 border-color: var(--border-color);

}

.btn-warning, .btn-warning:disabled:hover, a.btn-warning {
background-color: var(--background-color-panel-body);
}

.btn-info
{
background-color: var(--background-color-panel-body);
}


.btn-danger {
background-color: var(--background-color-panel-body);
color: #E04B4A;
border-color: #E04B4A;
}

.createBatchChangeForm.ng-submitted input.ng-invalid {
   border-color: #a94442;
}

.createBatchChangeForm .form-control:focus {
    border-color: #0086ff;
}

.batch-change-error-help {
    color: #a94442;

}

.ng-hide {
   display: none;
}

.ng-pristine {
    background-color: var(--background-color);
     color: var(--text-color);
     }

.changeError, .ownerGroupError {
    background-color: var(--background-color);
}

.softError {
    background: rgb(240,173,78, 0.32);
}

.batch-label {
          color: var(--text-color);
}

.main-footer-text {
          color: var(--text-color);
}

input[type="file"] {
	width: 0.1px;
	height: 0.1px;
	opacity: 0;
	overflow: hidden;
	position: absolute;
	z-index: -1;
}

input[type="password"] {
	background: var(--background-color);
	color: var(--text-color);
}

input[type="text"] {
	background: var(--background-color);
	color: var(--text-color);
}

input[type="text"] select{
	background: var(--background-color);
	color: var(--text-color);
}

.batch-change-csv-label {
    cursor: pointer;
}

.vinyldns-flex-right {
    display: flex;
    justify-content: flex-end;
}

.wrap-long-text {
    word-break: break-all;
}

.no-wrap {
    white-space: nowrap;
    word-break: keep-all;
}

.record-data-label {
    vertical-align: top;
}

.vinyldns_paginate {
    display: flex;
    align-items: center;
}


.paginate_left {
    float: left;
}

.vinyldns_page_number {
    margin-right: 10px;
}

.no-top-margin {
    margin-top: 0px;
}

.help-block-inline {
    display: inline;
}

.open>.record-type-filters {
    display: grid;
    grid: auto-flow / 1fr 1fr;
    grid-row-gap: 5px;
    padding: 5px;
}

.spinner {
  position: absolute;
  left: 50%;
  top: 50%;
  z-index: 1;
  width: 120px;
  height: 120px;
  margin: -76px 0 0 -76px;
  border: 16px solid #f3f3f3;
  border-radius: 50%;
  border-top: 16px solid #3498db;
  -webkit-animation: spin 2s linear infinite;
  animation: spin 2s linear infinite;
}

@-webkit-keyframes spin {
  0% { -webkit-transform: rotate(0deg); }
  100% { -webkit-transform: rotate(360deg); }
}

@keyframes spin {
  0% { transform: rotate(0deg); }
  100% { transform: rotate(360deg); }
}

.modal-content {
  border-radius: 0px;
  box-shadow: 0 0 20px 8px rgba(0, 0, 0, 0.7);
}

.modal-backdrop.show {
  opacity: 0.75;
}

.ui-menu .ui-menu-item div {
    width: 100%;
    font-size: 14px;
    color: black;
    border: none;
    border-left: 1px;
    background-color: var(--background-color);
    color: var(--text-color);
}

.ui-menu .ui-menu-item div:hover {
    background-color: var(--background-color);
      color: var(--text-color);
}

.ui-autocomplete {
    max-height: 200px;
    width:150px;
    overflow-y: auto;
    overflow-x: hidden;
}

#fixed-side-menu {
    position: fixed;
    top: 0;
}

#fixed-top-nav {
    position: sticky;
    top: 0;
    z-index: 1000;
}

/* Starting of css override for cron library and it's associated elements used in zone sync scheduling */
.cron-select-wrap .cron-select {
    border-radius: 0px !important;
}

#cron-lib {
    padding-right: 0px;
    padding-left: 0px;
    padding-top: 15px;
}

#cron-lib-check {
    padding: 0px;
    margin: 0px;
}
/* Ending of css override for cron library and it's associated elements used in zone sync scheduling */

.set-width {
    width: auto;
}

#set-dropdown-width {
    width: 4em;
}

<<<<<<< HEAD
/* THEME SWITCH */

#toggle-theme
{
    display: none;
}

#toggle-checkbox
{
    cursor: pointer;
    top: -8px;
    left: -450px;
    display: block;
    position: relative;
    width: 60px;
    height: 30px;
    margin: 0 auto;
    background-color: #979797;
    border-radius: 20px;
    transform: translateY(-50%);
    cursor: pointer;
    transition: 0.3s ease background-color;
    overflow: hidden;
    border-color: rgba(0, 0, 0, 0.1);
}

#star
{
    position: absolute;
    top: 13px;
    left: 13px;
    width: 10px;
    height: 10px;
    background-color: #979797;
    transform: scale(1);
    border-radius: 50%;
    transition: 0.3s ease top, 0.3s ease left, 0.3s ease transform, 0.3s ease background-color;
    z-index: 1;
}

#star-1
{
    position: relative;
}

#star-2
{
    position: absolute;
    transform: rotateZ(36deg);
}

.star
{
    top: 0;
    left: -7px;
    font-size: 24px;
    line-height: 2px;
    color: #F9F9F9;
    transition: 0.3s ease color;
}

#moon
{
    position: absolute;
    bottom: -22px;
    right: 8px;
    width: 20px;
    height: 20px;
    background-color: #F9F9F9;
    border-radius: 50%;
    transition: 0.3s ease bottom;
}

#moon:before
{
    content: "";
    position: absolute;
    top: -5px;
    left: -7px;
    width: 20px;
    height: 20px;
    background-color:#979797;
    border-radius: 50%;
    transition: 0.3s ease background-color;
}

#toggle-theme:checked + #toggle-checkbox
{
    background-color: #979797;
}

#toggle-theme:checked + #toggle-checkbox #star
{
    top: 6px;
    left: 34px;
    transform: scale(0.3);
    background-color: #979797;
}

#toggle-theme:checked + #toggle-checkbox .star
{
    color: #F9F9F9;
}

#toggle-theme:checked + #toggle-checkbox #moon
{
    bottom: 4px;
}

#toggle-theme:checked + #toggle-checkbox #moon:before
{
    background-color: #979797;
=======
.full-width {
    width: 100%;
}

.remove-bottom-margin {
    margin-bottom: 0px;
}

.reduce-font-weight {
    font-weight: 400;
}

.bolder-font-weight{
    font-weight: 500;
}

.flex {
    display: flex;
}

.flex-1{
    flex: 1;
>>>>>>> 85d3d7a2
}<|MERGE_RESOLUTION|>--- conflicted
+++ resolved
@@ -240,26 +240,17 @@
     cursor: pointer;
     display: inline-flex;
 }
-<<<<<<< HEAD
-=======
-
->>>>>>> 85d3d7a2
+
 .fa-chevron-icon {
     display: inline-flex;
     flex-direction: column;
     margin-left: 5px;
 }
-<<<<<<< HEAD
+
 .toggle-on{
     color: #1b1e24
 }
-=======
-
-.toggle-on{
-    color: #1b1e24
-}
-
->>>>>>> 85d3d7a2
+
 .toggle-off{
     color: #D3D3D3;
 }
@@ -841,7 +832,6 @@
     width: 4em;
 }
 
-<<<<<<< HEAD
 /* THEME SWITCH */
 
 #toggle-theme
@@ -954,7 +944,7 @@
 #toggle-theme:checked + #toggle-checkbox #moon:before
 {
     background-color: #979797;
-=======
+
 .full-width {
     width: 100%;
 }
@@ -977,5 +967,4 @@
 
 .flex-1{
     flex: 1;
->>>>>>> 85d3d7a2
 }