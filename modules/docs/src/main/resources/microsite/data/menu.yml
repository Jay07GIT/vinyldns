options:

  #############################
  # Docs Layout Menu Options  #
  #############################

  - title: Portal Guide
    url: portal/
    menu_type: portal_menu
    menu_section: portal_section

  - title: Access the Portal
    url: portal/access.html
    menu_type: portal_menu
    menu_section: portal_section

  - title: DNS Changes
    url: portal/dns-changes.html
    menu_type: portal_menu
    menu_section: portal_section
    nested_options:
      - title: Manual Review & Scheduling
        url: portal/manual-review-scheduling.html
        menu_section: portal_section

  - title: RecordSet Search
    url: portal/recordset-search.html
    menu_type: portal_menu
    menu_section: portal_section

  - title: Groups
    url: portal/groups.html
    menu_type: portal_menu
    menu_section: portal_section
    nested_options:
      - title: Create a Group
        url: portal/create-a-group.html
      - title: Manage Membership
        url: portal/manage-membership.html

  - title: Zones
    url: portal/zones.html
    menu_type: portal_menu
    menu_section: portal_section
    nested_options:
      - title: Connect to your Zone
        url: portal/connect-to-zone.html
        menu_section: portal_section
      - title: Manage Records
        url: portal/manage-records.html
      - title: Manage Access
        url: portal/manage-access.html
        menu_section: portal_section
      - title: Understand Connections
        url: portal/connections.html
      - title: Search Zones
        url: portal/search-zones.html

  - title: Credentials
    url: portal/credentials.html
    menu_type: portal_menu
    menu_section: portal_section

  - title: Operator Guide
    url: operator/index.html
    menu_type: operator_menu
    menu_section: operator_section

  - title: Pre-requisites
    url: operator/pre.html
    menu_type: operator_menu
    menu_section: operator_section
    nested_options:
      - title: Setup MySQL
        url: operator/setup-mysql.html
      - title: Setup AWS SQS
        url: operator/setup-sqs.html
      - title: Setup LDAP
        url: operator/setup-ldap.html

  - title: Setup API Server
    url: operator/setup-api.html
    menu_type: operator_menu
    menu_section: operator_section
    nested_options:
      - title: API Configuration Guide
        url: operator/config-api.html

  - title: Setup the Portal Server
    url: operator/setup-portal.html
    menu_type: operator_menu
    menu_section: operator_section
    nested_options:
      - title: Portal Configuration Guide
        url: operator/config-portal.html

  - title: API documentation
    url: api/index.html
    menu_type: api
    menu_section: api

  - title: Authentication
    url: api/auth-mechanism.html
    menu_type: api

  - title: Zone
    url: api/zone-model.html
    menu_type: api
    menu_section: zoneapireference
    nested_options:
      - title: Zone Model
        url: api/zone-model.html
        menu_section: zoneapireference
      - title: Create Zone
        url: api/create-zone.html
        menu_section: zoneapireference
      - title: Update Zone
        url: api/update-zone.html
        menu_section: zoneapireference
      - title: Delete Zone
        url: api/delete-zone.html
        menu_section: zoneapireference
      - title: Get Zone by ID
        url: api/get-zone-by-id.html
        menu_section: zoneapireference
      - title: Get Zone by Name
        url: api/get-zone-by-name.html
        menu_section: zoneapireference
      - title: List / Search Zone
        url: api/list-zones.html
        menu_section: zoneapireference
      - title: Sync Zone
        url: api/sync-zone.html
        menu_section: zoneapireference
      - title: List Zone Changes
        url: api/list-zone-changes.html
        menu_section: zoneapireference
<<<<<<< HEAD
      - title: List Zone Changes Failures
        url: api/list-zone-changes.html
=======
      - title: Abandoned Zones
        url: api/list-deleted-zones.html
>>>>>>> 09d11994
        menu_section: zoneapireference

  - title: RecordSet
    url: api/recordset-model.html
    menu_type: api
    menu_section: recordsetapireference
    nested_options:
      - title: RecordSet Model
        url: api/recordset-model.html
        menu_section: recordsetapireference
      - title: Create RecordSet
        url: api/create-recordset.html
        menu_section: recordsetapireference
      - title: Update RecordSet
        url: api/update-recordset.html
        menu_section: recordsetapireference
      - title: Delete RecordSet
        url: api/delete-recordset.html
        menu_section: recordsetapireference
      - title: Get RecordSet
        url: api/get-recordset.html
        menu_section: recordsetapireference
      - title: List / Search RecordSets by Zone
        url: api/list-recordsets-by-zone.html
        menu_section: recordsetapireference
      - title: Get RecordSet Change
        url: api/get-recordset-change.html
        menu_section: recordsetapireference
      - title: List RecordSet Changes
        url: api/list-recordset-changes.html
        menu_section: recordsetapireference
      - title: Global List / Search RecordSets
        url: api/list-recordsets-global.html
        menu_sectioon: recordsetapireference
      - title: Get RecordSet Count
        url: api/get-recordset-count.html
        menu_section: recordsetapireference
      - title: List RecordSet Changes Failures
        url: api/list-recordset-changes-failures.html
        menu_section: recordsetapireference

  - title: Batch Change
    url: api/batchchange-model.html
    menu_type: api
    menu_section: batchchangeapireference
    nested_options:
      - title: Batch Change Model
        url: api/batchchange-model.html
        menu_section: batchchangeapireference
      - title: Create Batch Change
        url: api/create-batchchange.html
        menu_section: batchchangeapireference
      - title: Get Batch Change
        url: api/get-batchchange.html
        menu_section: batchchangeapireference
      - title: List Batch Changes
        url: api/list-batchchanges.html
        menu_section: batchchangeapireference
      - title: Batch Change Errors
        url: api/batchchange-errors.html
        menu_section: batchchangeapireference
      - title: Cancel Batch Change
        url: api/cancel-batchchange.html
        menu_section: batchchangeapireference
      - title: Approve Batch Change
        url: api/approve-batchchange.html
        menu_section: batchchangeapireference
      - title: Reject Batch Change
        url: api/reject-batchchange.html
        menu_section: batchchangeapireference

  - title: Membership
    url: api/membership-model.html
    menu_type: api
    menu_section: membershipapireference
    nested_options:
      - title: Membership Model
        url: api/membership-model.html
        menu_section: membershipapireference
      - title: Get User
        url: api/get-user.html
        menu_section: membershipapireference
      - title: Create Group
        url: api/create-group.html
        menu_section: membershipapireference
      - title: Update Group
        url: api/update-group.html
        menu_section: membershipapireference
      - title: Delete Group
        url: api/delete-group.html
        menu_section: membershipapireference
      - title: Get Group
        url: api/get-group.html
        menu_section: membershipapireference
      - title: List Groups
        url: api/list-groups.html
        menu_section: membershipapireference
      - title: List Group Admins
        url: api/list-group-admins.html
        menu_section: membershipapireference
      - title: List Group Members
        url: api/list-group-members.html
        menu_section: membershipapireference
      - title: List Group Activity
        url: api/list-group-activity.html
        menu_section: membershipapireference
<<<<<<< HEAD
      - title: Get Group Change
        url: api/get-group-change.html
        menu_section: membershipapireference
      - title: Get Valid Email Domains
        url: api/get-valid-email-domains.html
        menu_section: membershipapireference
=======

>>>>>>> 09d11994
<|MERGE_RESOLUTION|>--- conflicted
+++ resolved
@@ -135,13 +135,11 @@
       - title: List Zone Changes
         url: api/list-zone-changes.html
         menu_section: zoneapireference
-<<<<<<< HEAD
       - title: List Zone Changes Failures
         url: api/list-zone-changes.html
-=======
+        menu_section: zoneapireference
       - title: Abandoned Zones
         url: api/list-deleted-zones.html
->>>>>>> 09d11994
         menu_section: zoneapireference
 
   - title: RecordSet
@@ -248,13 +246,9 @@
       - title: List Group Activity
         url: api/list-group-activity.html
         menu_section: membershipapireference
-<<<<<<< HEAD
       - title: Get Group Change
         url: api/get-group-change.html
         menu_section: membershipapireference
       - title: Get Valid Email Domains
         url: api/get-valid-email-domains.html
-        menu_section: membershipapireference
-=======
-
->>>>>>> 09d11994
+        menu_section: membershipapireference