/*
 * Copyright 2018 Comcast Cable Communications Management, LLC
 *
 * Licensed under the Apache License, Version 2.0 (the "License");
 * you may not use this file except in compliance with the License.
 * You may obtain a copy of the License at
 *
 *     http://www.apache.org/licenses/LICENSE-2.0
 *
 * Unless required by applicable law or agreed to in writing, software
 * distributed under the License is distributed on an "AS IS" BASIS,
 * WITHOUT WARRANTIES OR CONDITIONS OF ANY KIND, either express or implied.
 * See the License for the specific language governing permissions and
 * limitations under the License.
 */

package vinyldns.core.domain.membership

import java.util.UUID

import org.apache.commons.lang3.RandomStringUtils
import java.time.Instant
import vinyldns.core.crypto.CryptoAlgebra
import vinyldns.core.domain.{Encrypted, Encryption}
import vinyldns.core.domain.membership.LockStatus.LockStatus
import java.time.temporal.ChronoUnit

object LockStatus extends Enumeration {
  type LockStatus = Value
  val Locked, Unlocked = Value
}

final case class User(
    userName: String,
    accessKey: String,
    secretKey: Encrypted,
    firstName: Option[String] = None,
    lastName: Option[String] = None,
    email: Option[String] = None,
    created: Instant = Instant.now.truncatedTo(ChronoUnit.MILLIS),
    id: String = UUID.randomUUID().toString,
    isSuper: Boolean = false,
    lockStatus: LockStatus = LockStatus.Unlocked,
    isSupport: Boolean = false,
    isTest: Boolean = false
) {

  def updateUserLockStatus(lockStatus: LockStatus): User =
    this.copy(lockStatus = lockStatus)

  def regenerateCredentials(): User =
    copy(accessKey = User.generateKey, secretKey = Encrypted(User.generateKey))

  def withEncryptedSecretKey(cryptoAlgebra: CryptoAlgebra): User =
<<<<<<< HEAD
    copy(secretKey = Encryption.apply(cryptoAlgebra, secretKey.value))
=======
    copy(secretKey = cryptoAlgebra.encrypt(secretKey))

  override def toString: String = {
    val sb = new StringBuilder
    sb.append("User: [")
    sb.append("id=\"").append(id).append("\"; ")
    sb.append("userName=\"").append(userName).append("\"; ")
    sb.append("firstName=\"").append(firstName.toString).append("\"; ")
    sb.append("lastName=\"").append(lastName.toString).append("\"; ")
    sb.append("email=\"").append(email.toString).append("\"; ")
    sb.append("created=\"").append(created).append("\"; ")
    sb.append("isSuper=\"").append(isSuper).append("\"; ")
    sb.append("isSupport=\"").append(isSupport).append("\"; ")
    sb.append("isTest=\"").append(isTest).append("\"; ")
    sb.append("lockStatus=\"").append(lockStatus.toString).append("\"; ")
    sb.append("]")
    sb.toString
  }
>>>>>>> b6df9e6c
}

object User {
  def generateKey: String = RandomStringUtils.randomAlphanumeric(20)
}<|MERGE_RESOLUTION|>--- conflicted
+++ resolved
@@ -52,10 +52,7 @@
     copy(accessKey = User.generateKey, secretKey = Encrypted(User.generateKey))
 
   def withEncryptedSecretKey(cryptoAlgebra: CryptoAlgebra): User =
-<<<<<<< HEAD
     copy(secretKey = Encryption.apply(cryptoAlgebra, secretKey.value))
-=======
-    copy(secretKey = cryptoAlgebra.encrypt(secretKey))
 
   override def toString: String = {
     val sb = new StringBuilder
@@ -73,7 +70,6 @@
     sb.append("]")
     sb.toString
   }
->>>>>>> b6df9e6c
 }
 
 object User {
