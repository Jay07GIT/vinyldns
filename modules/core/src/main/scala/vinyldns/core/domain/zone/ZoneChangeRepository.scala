/*
 * Copyright 2018 Comcast Cable Communications Management, LLC
 *
 * Licensed under the Apache License, Version 2.0 (the "License");
 * you may not use this file except in compliance with the License.
 * You may obtain a copy of the License at
 *
 *     http://www.apache.org/licenses/LICENSE-2.0
 *
 * Unless required by applicable law or agreed to in writing, software
 * distributed under the License is distributed on an "AS IS" BASIS,
 * WITHOUT WARRANTIES OR CONDITIONS OF ANY KIND, either express or implied.
 * See the License for the specific language governing permissions and
 * limitations under the License.
 */

package vinyldns.core.domain.zone

import cats.effect._
import vinyldns.core.domain.auth.AuthPrincipal
import vinyldns.core.repository.Repository

trait ZoneChangeRepository extends Repository {

  def save(zoneChange: ZoneChange): IO[ZoneChange]

  def listZoneChanges(
      zoneId: String,
      startFrom: Option[String] = None,
      maxItems: Int = 100
  ): IO[ListZoneChangesResults]

<<<<<<< HEAD
  def listDeletedZones(
                 authPrincipal: AuthPrincipal,
                 zoneNameFilter: Option[String] = None,
                 startFrom: Option[String] = None,
                 maxItems: Int = 100,
                 ignoreAccess: Boolean = false
               ): IO[ListDeletedZonesChangeResults]
=======
  def listFailedZoneChanges(
                           ): IO[List[ZoneChange]]
>>>>>>> dcfcf67a
}<|MERGE_RESOLUTION|>--- conflicted
+++ resolved
@@ -30,7 +30,6 @@
       maxItems: Int = 100
   ): IO[ListZoneChangesResults]
 
-<<<<<<< HEAD
   def listDeletedZones(
                  authPrincipal: AuthPrincipal,
                  zoneNameFilter: Option[String] = None,
@@ -38,8 +37,6 @@
                  maxItems: Int = 100,
                  ignoreAccess: Boolean = false
                ): IO[ListDeletedZonesChangeResults]
-=======
   def listFailedZoneChanges(
                            ): IO[List[ZoneChange]]
->>>>>>> dcfcf67a
 }